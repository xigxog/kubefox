# Copyright 2024 XigXog
#
# This Source Code Form is subject to the terms of the Mozilla Public
# License, v. 2.0. If a copy of the MPL was not distributed with this
# file, You can obtain one at https://mozilla.org/MPL/2.0/.
#
# SPDX-License-Identifier: MPL-2.0

---
apiVersion: apiextensions.k8s.io/v1
kind: CustomResourceDefinition
metadata:
  annotations:
    controller-gen.kubebuilder.io/version: v0.15.0
  name: platforms.kubefox.xigxog.io
spec:
  group: kubefox.xigxog.io
  names:
    kind: Platform
    listKind: PlatformList
    plural: platforms
    singular: platform
  scope: Namespaced
  versions:
  - additionalPrinterColumns:
    - jsonPath: .status.conditions[?(@.type=='Available')].status
      name: Available
      type: string
    - jsonPath: .spec.events.timeoutSeconds
      name: Event Timeout
      type: integer
    - jsonPath: .spec.events.maxSize
      name: Event Max
      type: string
    - jsonPath: .spec.telemetry.logs.level
      name: Log Level
      type: string
    - jsonPath: .spec.telemetry.traces.level
      name: Trace Level
      type: string
    - jsonPath: .spec.telemetry.collector.enabled
      name: Publish Telemetry
      type: boolean
    name: v1alpha1
    schema:
      openAPIV3Schema:
        description: Platform is the Schema for the Platforms API
        properties:
          apiVersion:
            description: |-
              APIVersion defines the versioned schema of this representation of an object.
              Servers should convert recognized schemas to the latest internal value, and
              may reject unrecognized values.
              More info: https://git.k8s.io/community/contributors/devel/sig-architecture/api-conventions.md#resources
            type: string
          details:
            description: PlatformDetails defines additional details of Platform
            properties:
              description:
                type: string
              title:
                type: string
            type: object
          kind:
            description: |-
              Kind is a string value representing the REST resource this object represents.
              Servers may infer this from the endpoint the client submits requests to.
              Cannot be updated.
              In CamelCase.
              More info: https://git.k8s.io/community/contributors/devel/sig-architecture/api-conventions.md#types-kinds
            type: string
          metadata:
            type: object
          spec:
            description: PlatformSpec defines the desired state of Platform
            properties:
              broker:
                properties:
                  containerSpec:
                    properties:
                      livenessProbe:
                        description: |-
                          Periodic probe of container liveness. Container will be restarted if the
                          probe fails. Cannot be updated. [More
                          info](https://kubernetes.io/docs/concepts/workloads/pods/pod-lifecycle#container-probes).
                        properties:
                          exec:
                            description: Exec specifies the action to take.
                            properties:
                              command:
                                description: |-
                                  Command is the command line to execute inside the container, the working directory for the
                                  command  is root ('/') in the container's filesystem. The command is simply exec'd, it is
                                  not run inside a shell, so traditional shell instructions ('|', etc) won't work. To use
                                  a shell, you need to explicitly call out to that shell.
                                  Exit status of 0 is treated as live/healthy and non-zero is unhealthy.
                                items:
                                  type: string
                                type: array
                                x-kubernetes-list-type: atomic
                            type: object
                          failureThreshold:
                            description: |-
                              Minimum consecutive failures for the probe to be considered failed after having succeeded.
                              Defaults to 3. Minimum value is 1.
                            format: int32
                            type: integer
                          grpc:
                            description: GRPC specifies an action involving a GRPC
                              port.
                            properties:
                              port:
                                description: Port number of the gRPC service. Number
                                  must be in the range 1 to 65535.
                                format: int32
                                type: integer
                              service:
                                description: |-
                                  Service is the name of the service to place in the gRPC HealthCheckRequest
                                  (see https://github.com/grpc/grpc/blob/master/doc/health-checking.md).


                                  If this is not specified, the default behavior is defined by gRPC.
                                type: string
                            required:
                            - port
                            type: object
                          httpGet:
                            description: HTTPGet specifies the http request to perform.
                            properties:
                              host:
                                description: |-
                                  Host name to connect to, defaults to the pod IP. You probably want to set
                                  "Host" in httpHeaders instead.
                                type: string
                              httpHeaders:
                                description: Custom headers to set in the request.
                                  HTTP allows repeated headers.
                                items:
                                  description: HTTPHeader describes a custom header
                                    to be used in HTTP probes
                                  properties:
                                    name:
                                      description: |-
                                        The header field name.
                                        This will be canonicalized upon output, so case-variant names will be understood as the same header.
                                      type: string
                                    value:
                                      description: The header field value
                                      type: string
                                  required:
                                  - name
                                  - value
                                  type: object
                                type: array
                                x-kubernetes-list-type: atomic
                              path:
                                description: Path to access on the HTTP server.
                                type: string
                              port:
                                anyOf:
                                - type: integer
                                - type: string
                                description: |-
                                  Name or number of the port to access on the container.
                                  Number must be in the range 1 to 65535.
                                  Name must be an IANA_SVC_NAME.
                                x-kubernetes-int-or-string: true
                              scheme:
                                description: |-
                                  Scheme to use for connecting to the host.
                                  Defaults to HTTP.
                                type: string
                            required:
                            - port
                            type: object
                          initialDelaySeconds:
                            description: |-
                              Number of seconds after the container has started before liveness probes are initiated.
                              More info: https://kubernetes.io/docs/concepts/workloads/pods/pod-lifecycle#container-probes
                            format: int32
                            type: integer
                          periodSeconds:
                            description: |-
                              How often (in seconds) to perform the probe.
                              Default to 10 seconds. Minimum value is 1.
                            format: int32
                            type: integer
                          successThreshold:
                            description: |-
                              Minimum consecutive successes for the probe to be considered successful after having failed.
                              Defaults to 1. Must be 1 for liveness and startup. Minimum value is 1.
                            format: int32
                            type: integer
                          tcpSocket:
                            description: TCPSocket specifies an action involving a
                              TCP port.
                            properties:
                              host:
                                description: 'Optional: Host name to connect to, defaults
                                  to the pod IP.'
                                type: string
                              port:
                                anyOf:
                                - type: integer
                                - type: string
                                description: |-
                                  Number or name of the port to access on the container.
                                  Number must be in the range 1 to 65535.
                                  Name must be an IANA_SVC_NAME.
                                x-kubernetes-int-or-string: true
                            required:
                            - port
                            type: object
                          terminationGracePeriodSeconds:
                            description: |-
                              Optional duration in seconds the pod needs to terminate gracefully upon probe failure.
                              The grace period is the duration in seconds after the processes running in the pod are sent
                              a termination signal and the time when the processes are forcibly halted with a kill signal.
                              Set this value longer than the expected cleanup time for your process.
                              If this value is nil, the pod's terminationGracePeriodSeconds will be used. Otherwise, this
                              value overrides the value provided by the pod spec.
                              Value must be non-negative integer. The value zero indicates stop immediately via
                              the kill signal (no opportunity to shut down).
                              This is a beta field and requires enabling ProbeTerminationGracePeriod feature gate.
                              Minimum value is 1. spec.terminationGracePeriodSeconds is used if unset.
                            format: int64
                            type: integer
                          timeoutSeconds:
                            description: |-
                              Number of seconds after which the probe times out.
                              Defaults to 1 second. Minimum value is 1.
                              More info: https://kubernetes.io/docs/concepts/workloads/pods/pod-lifecycle#container-probes
                            format: int32
                            type: integer
                        type: object
                      readinessProbe:
                        description: |-
                          Periodic probe of container service readiness. Container will be removed
                          from service endpoints if the probe fails. Cannot be updated. [More
                          info](https://kubernetes.io/docs/concepts/workloads/pods/pod-lifecycle#container-probes).
                        properties:
                          exec:
                            description: Exec specifies the action to take.
                            properties:
                              command:
                                description: |-
                                  Command is the command line to execute inside the container, the working directory for the
                                  command  is root ('/') in the container's filesystem. The command is simply exec'd, it is
                                  not run inside a shell, so traditional shell instructions ('|', etc) won't work. To use
                                  a shell, you need to explicitly call out to that shell.
                                  Exit status of 0 is treated as live/healthy and non-zero is unhealthy.
                                items:
                                  type: string
                                type: array
                                x-kubernetes-list-type: atomic
                            type: object
                          failureThreshold:
                            description: |-
                              Minimum consecutive failures for the probe to be considered failed after having succeeded.
                              Defaults to 3. Minimum value is 1.
                            format: int32
                            type: integer
                          grpc:
                            description: GRPC specifies an action involving a GRPC
                              port.
                            properties:
                              port:
                                description: Port number of the gRPC service. Number
                                  must be in the range 1 to 65535.
                                format: int32
                                type: integer
                              service:
                                description: |-
                                  Service is the name of the service to place in the gRPC HealthCheckRequest
                                  (see https://github.com/grpc/grpc/blob/master/doc/health-checking.md).


                                  If this is not specified, the default behavior is defined by gRPC.
                                type: string
                            required:
                            - port
                            type: object
                          httpGet:
                            description: HTTPGet specifies the http request to perform.
                            properties:
                              host:
                                description: |-
                                  Host name to connect to, defaults to the pod IP. You probably want to set
                                  "Host" in httpHeaders instead.
                                type: string
                              httpHeaders:
                                description: Custom headers to set in the request.
                                  HTTP allows repeated headers.
                                items:
                                  description: HTTPHeader describes a custom header
                                    to be used in HTTP probes
                                  properties:
                                    name:
                                      description: |-
                                        The header field name.
                                        This will be canonicalized upon output, so case-variant names will be understood as the same header.
                                      type: string
                                    value:
                                      description: The header field value
                                      type: string
                                  required:
                                  - name
                                  - value
                                  type: object
                                type: array
                                x-kubernetes-list-type: atomic
                              path:
                                description: Path to access on the HTTP server.
                                type: string
                              port:
                                anyOf:
                                - type: integer
                                - type: string
                                description: |-
                                  Name or number of the port to access on the container.
                                  Number must be in the range 1 to 65535.
                                  Name must be an IANA_SVC_NAME.
                                x-kubernetes-int-or-string: true
                              scheme:
                                description: |-
                                  Scheme to use for connecting to the host.
                                  Defaults to HTTP.
                                type: string
                            required:
                            - port
                            type: object
                          initialDelaySeconds:
                            description: |-
                              Number of seconds after the container has started before liveness probes are initiated.
                              More info: https://kubernetes.io/docs/concepts/workloads/pods/pod-lifecycle#container-probes
                            format: int32
                            type: integer
                          periodSeconds:
                            description: |-
                              How often (in seconds) to perform the probe.
                              Default to 10 seconds. Minimum value is 1.
                            format: int32
                            type: integer
                          successThreshold:
                            description: |-
                              Minimum consecutive successes for the probe to be considered successful after having failed.
                              Defaults to 1. Must be 1 for liveness and startup. Minimum value is 1.
                            format: int32
                            type: integer
                          tcpSocket:
                            description: TCPSocket specifies an action involving a
                              TCP port.
                            properties:
                              host:
                                description: 'Optional: Host name to connect to, defaults
                                  to the pod IP.'
                                type: string
                              port:
                                anyOf:
                                - type: integer
                                - type: string
                                description: |-
                                  Number or name of the port to access on the container.
                                  Number must be in the range 1 to 65535.
                                  Name must be an IANA_SVC_NAME.
                                x-kubernetes-int-or-string: true
                            required:
                            - port
                            type: object
                          terminationGracePeriodSeconds:
                            description: |-
                              Optional duration in seconds the pod needs to terminate gracefully upon probe failure.
                              The grace period is the duration in seconds after the processes running in the pod are sent
                              a termination signal and the time when the processes are forcibly halted with a kill signal.
                              Set this value longer than the expected cleanup time for your process.
                              If this value is nil, the pod's terminationGracePeriodSeconds will be used. Otherwise, this
                              value overrides the value provided by the pod spec.
                              Value must be non-negative integer. The value zero indicates stop immediately via
                              the kill signal (no opportunity to shut down).
                              This is a beta field and requires enabling ProbeTerminationGracePeriod feature gate.
                              Minimum value is 1. spec.terminationGracePeriodSeconds is used if unset.
                            format: int64
                            type: integer
                          timeoutSeconds:
                            description: |-
                              Number of seconds after which the probe times out.
                              Defaults to 1 second. Minimum value is 1.
                              More info: https://kubernetes.io/docs/concepts/workloads/pods/pod-lifecycle#container-probes
                            format: int32
                            type: integer
                        type: object
                      resources:
                        description: |-
                          Compute Resources required by this container. Cannot be updated. [More
                          info](https://kubernetes.io/docs/concepts/configuration/manage-resources-containers/).
                        properties:
                          claims:
                            description: |-
                              Claims lists the names of resources, defined in spec.resourceClaims,
                              that are used by this container.


                              This is an alpha field and requires enabling the
                              DynamicResourceAllocation feature gate.


                              This field is immutable. It can only be set for containers.
                            items:
                              description: ResourceClaim references one entry in PodSpec.ResourceClaims.
                              properties:
                                name:
                                  description: |-
                                    Name must match the name of one entry in pod.spec.resourceClaims of
                                    the Pod where this field is used. It makes that resource available
                                    inside a container.
                                  type: string
                              required:
                              - name
                              type: object
                            type: array
                            x-kubernetes-list-map-keys:
                            - name
                            x-kubernetes-list-type: map
                          limits:
                            additionalProperties:
                              anyOf:
                              - type: integer
                              - type: string
                              pattern: ^(\+|-)?(([0-9]+(\.[0-9]*)?)|(\.[0-9]+))(([KMGTPE]i)|[numkMGTPE]|([eE](\+|-)?(([0-9]+(\.[0-9]*)?)|(\.[0-9]+))))?$
                              x-kubernetes-int-or-string: true
                            description: |-
                              Limits describes the maximum amount of compute resources allowed.
                              More info: https://kubernetes.io/docs/concepts/configuration/manage-resources-containers/
                            type: object
                          requests:
                            additionalProperties:
                              anyOf:
                              - type: integer
                              - type: string
                              pattern: ^(\+|-)?(([0-9]+(\.[0-9]*)?)|(\.[0-9]+))(([KMGTPE]i)|[numkMGTPE]|([eE](\+|-)?(([0-9]+(\.[0-9]*)?)|(\.[0-9]+))))?$
                              x-kubernetes-int-or-string: true
                            description: |-
                              Requests describes the minimum amount of compute resources required.
                              If Requests is omitted for a container, it defaults to Limits if that is explicitly specified,
                              otherwise to an implementation-defined value. Requests cannot exceed Limits.
                              More info: https://kubernetes.io/docs/concepts/configuration/manage-resources-containers/
                            type: object
                        type: object
                      startupProbe:
                        description: |-
                          StartupProbe indicates that the Pod has successfully initialized. If
                          specified, no other probes are executed until this completes
                          successfully. If this probe fails, the Pod will be restarted, just as if
                          the livenessProbe failed. This can be used to provide different probe
                          parameters at the beginning of a Pod's lifecycle, when it might take a
                          long time to load data or warm a cache, than during steady-state
                          operation. This cannot be updated. [More
                          info](https://kubernetes.io/docs/concepts/workloads/pods/pod-lifecycle#container-probes).
                        properties:
                          exec:
                            description: Exec specifies the action to take.
                            properties:
                              command:
                                description: |-
                                  Command is the command line to execute inside the container, the working directory for the
                                  command  is root ('/') in the container's filesystem. The command is simply exec'd, it is
                                  not run inside a shell, so traditional shell instructions ('|', etc) won't work. To use
                                  a shell, you need to explicitly call out to that shell.
                                  Exit status of 0 is treated as live/healthy and non-zero is unhealthy.
                                items:
                                  type: string
                                type: array
                                x-kubernetes-list-type: atomic
                            type: object
                          failureThreshold:
                            description: |-
                              Minimum consecutive failures for the probe to be considered failed after having succeeded.
                              Defaults to 3. Minimum value is 1.
                            format: int32
                            type: integer
                          grpc:
                            description: GRPC specifies an action involving a GRPC
                              port.
                            properties:
                              port:
                                description: Port number of the gRPC service. Number
                                  must be in the range 1 to 65535.
                                format: int32
                                type: integer
                              service:
                                description: |-
                                  Service is the name of the service to place in the gRPC HealthCheckRequest
                                  (see https://github.com/grpc/grpc/blob/master/doc/health-checking.md).


                                  If this is not specified, the default behavior is defined by gRPC.
                                type: string
                            required:
                            - port
                            type: object
                          httpGet:
                            description: HTTPGet specifies the http request to perform.
                            properties:
                              host:
                                description: |-
                                  Host name to connect to, defaults to the pod IP. You probably want to set
                                  "Host" in httpHeaders instead.
                                type: string
                              httpHeaders:
                                description: Custom headers to set in the request.
                                  HTTP allows repeated headers.
                                items:
                                  description: HTTPHeader describes a custom header
                                    to be used in HTTP probes
                                  properties:
                                    name:
                                      description: |-
                                        The header field name.
                                        This will be canonicalized upon output, so case-variant names will be understood as the same header.
                                      type: string
                                    value:
                                      description: The header field value
                                      type: string
                                  required:
                                  - name
                                  - value
                                  type: object
                                type: array
                                x-kubernetes-list-type: atomic
                              path:
                                description: Path to access on the HTTP server.
                                type: string
                              port:
                                anyOf:
                                - type: integer
                                - type: string
                                description: |-
                                  Name or number of the port to access on the container.
                                  Number must be in the range 1 to 65535.
                                  Name must be an IANA_SVC_NAME.
                                x-kubernetes-int-or-string: true
                              scheme:
                                description: |-
                                  Scheme to use for connecting to the host.
                                  Defaults to HTTP.
                                type: string
                            required:
                            - port
                            type: object
                          initialDelaySeconds:
                            description: |-
                              Number of seconds after the container has started before liveness probes are initiated.
                              More info: https://kubernetes.io/docs/concepts/workloads/pods/pod-lifecycle#container-probes
                            format: int32
                            type: integer
                          periodSeconds:
                            description: |-
                              How often (in seconds) to perform the probe.
                              Default to 10 seconds. Minimum value is 1.
                            format: int32
                            type: integer
                          successThreshold:
                            description: |-
                              Minimum consecutive successes for the probe to be considered successful after having failed.
                              Defaults to 1. Must be 1 for liveness and startup. Minimum value is 1.
                            format: int32
                            type: integer
                          tcpSocket:
                            description: TCPSocket specifies an action involving a
                              TCP port.
                            properties:
                              host:
                                description: 'Optional: Host name to connect to, defaults
                                  to the pod IP.'
                                type: string
                              port:
                                anyOf:
                                - type: integer
                                - type: string
                                description: |-
                                  Number or name of the port to access on the container.
                                  Number must be in the range 1 to 65535.
                                  Name must be an IANA_SVC_NAME.
                                x-kubernetes-int-or-string: true
                            required:
                            - port
                            type: object
                          terminationGracePeriodSeconds:
                            description: |-
                              Optional duration in seconds the pod needs to terminate gracefully upon probe failure.
                              The grace period is the duration in seconds after the processes running in the pod are sent
                              a termination signal and the time when the processes are forcibly halted with a kill signal.
                              Set this value longer than the expected cleanup time for your process.
                              If this value is nil, the pod's terminationGracePeriodSeconds will be used. Otherwise, this
                              value overrides the value provided by the pod spec.
                              Value must be non-negative integer. The value zero indicates stop immediately via
                              the kill signal (no opportunity to shut down).
                              This is a beta field and requires enabling ProbeTerminationGracePeriod feature gate.
                              Minimum value is 1. spec.terminationGracePeriodSeconds is used if unset.
                            format: int64
                            type: integer
                          timeoutSeconds:
                            description: |-
                              Number of seconds after which the probe times out.
                              Defaults to 1 second. Minimum value is 1.
                              More info: https://kubernetes.io/docs/concepts/workloads/pods/pod-lifecycle#container-probes
                            format: int32
                            type: integer
                        type: object
                    type: object
                  podSpec:
                    properties:
                      affinity:
                        description: If specified, the pod's scheduling constraints
                        properties:
                          nodeAffinity:
                            description: Describes node affinity scheduling rules
                              for the pod.
                            properties:
                              preferredDuringSchedulingIgnoredDuringExecution:
                                description: |-
                                  The scheduler will prefer to schedule pods to nodes that satisfy
                                  the affinity expressions specified by this field, but it may choose
                                  a node that violates one or more of the expressions. The node that is
                                  most preferred is the one with the greatest sum of weights, i.e.
                                  for each node that meets all of the scheduling requirements (resource
                                  request, requiredDuringScheduling affinity expressions, etc.),
                                  compute a sum by iterating through the elements of this field and adding
                                  "weight" to the sum if the node matches the corresponding matchExpressions; the
                                  node(s) with the highest sum are the most preferred.
                                items:
                                  description: |-
                                    An empty preferred scheduling term matches all objects with implicit weight 0
                                    (i.e. it's a no-op). A null preferred scheduling term matches no objects (i.e. is also a no-op).
                                  properties:
                                    preference:
                                      description: A node selector term, associated
                                        with the corresponding weight.
                                      properties:
                                        matchExpressions:
                                          description: A list of node selector requirements
                                            by node's labels.
                                          items:
                                            description: |-
                                              A node selector requirement is a selector that contains values, a key, and an operator
                                              that relates the key and values.
                                            properties:
                                              key:
                                                description: The label key that the
                                                  selector applies to.
                                                type: string
                                              operator:
                                                description: |-
                                                  Represents a key's relationship to a set of values.
                                                  Valid operators are In, NotIn, Exists, DoesNotExist. Gt, and Lt.
                                                type: string
                                              values:
                                                description: |-
                                                  An array of string values. If the operator is In or NotIn,
                                                  the values array must be non-empty. If the operator is Exists or DoesNotExist,
                                                  the values array must be empty. If the operator is Gt or Lt, the values
                                                  array must have a single element, which will be interpreted as an integer.
                                                  This array is replaced during a strategic merge patch.
                                                items:
                                                  type: string
                                                type: array
                                                x-kubernetes-list-type: atomic
                                            required:
                                            - key
                                            - operator
                                            type: object
                                          type: array
                                          x-kubernetes-list-type: atomic
                                        matchFields:
                                          description: A list of node selector requirements
                                            by node's fields.
                                          items:
                                            description: |-
                                              A node selector requirement is a selector that contains values, a key, and an operator
                                              that relates the key and values.
                                            properties:
                                              key:
                                                description: The label key that the
                                                  selector applies to.
                                                type: string
                                              operator:
                                                description: |-
                                                  Represents a key's relationship to a set of values.
                                                  Valid operators are In, NotIn, Exists, DoesNotExist. Gt, and Lt.
                                                type: string
                                              values:
                                                description: |-
                                                  An array of string values. If the operator is In or NotIn,
                                                  the values array must be non-empty. If the operator is Exists or DoesNotExist,
                                                  the values array must be empty. If the operator is Gt or Lt, the values
                                                  array must have a single element, which will be interpreted as an integer.
                                                  This array is replaced during a strategic merge patch.
                                                items:
                                                  type: string
                                                type: array
                                                x-kubernetes-list-type: atomic
                                            required:
                                            - key
                                            - operator
                                            type: object
                                          type: array
                                          x-kubernetes-list-type: atomic
                                      type: object
                                      x-kubernetes-map-type: atomic
                                    weight:
                                      description: Weight associated with matching
                                        the corresponding nodeSelectorTerm, in the
                                        range 1-100.
                                      format: int32
                                      type: integer
                                  required:
                                  - preference
                                  - weight
                                  type: object
                                type: array
                                x-kubernetes-list-type: atomic
                              requiredDuringSchedulingIgnoredDuringExecution:
                                description: |-
                                  If the affinity requirements specified by this field are not met at
                                  scheduling time, the pod will not be scheduled onto the node.
                                  If the affinity requirements specified by this field cease to be met
                                  at some point during pod execution (e.g. due to an update), the system
                                  may or may not try to eventually evict the pod from its node.
                                properties:
                                  nodeSelectorTerms:
                                    description: Required. A list of node selector
                                      terms. The terms are ORed.
                                    items:
                                      description: |-
                                        A null or empty node selector term matches no objects. The requirements of
                                        them are ANDed.
                                        The TopologySelectorTerm type implements a subset of the NodeSelectorTerm.
                                      properties:
                                        matchExpressions:
                                          description: A list of node selector requirements
                                            by node's labels.
                                          items:
                                            description: |-
                                              A node selector requirement is a selector that contains values, a key, and an operator
                                              that relates the key and values.
                                            properties:
                                              key:
                                                description: The label key that the
                                                  selector applies to.
                                                type: string
                                              operator:
                                                description: |-
                                                  Represents a key's relationship to a set of values.
                                                  Valid operators are In, NotIn, Exists, DoesNotExist. Gt, and Lt.
                                                type: string
                                              values:
                                                description: |-
                                                  An array of string values. If the operator is In or NotIn,
                                                  the values array must be non-empty. If the operator is Exists or DoesNotExist,
                                                  the values array must be empty. If the operator is Gt or Lt, the values
                                                  array must have a single element, which will be interpreted as an integer.
                                                  This array is replaced during a strategic merge patch.
                                                items:
                                                  type: string
                                                type: array
                                                x-kubernetes-list-type: atomic
                                            required:
                                            - key
                                            - operator
                                            type: object
                                          type: array
                                          x-kubernetes-list-type: atomic
                                        matchFields:
                                          description: A list of node selector requirements
                                            by node's fields.
                                          items:
                                            description: |-
                                              A node selector requirement is a selector that contains values, a key, and an operator
                                              that relates the key and values.
                                            properties:
                                              key:
                                                description: The label key that the
                                                  selector applies to.
                                                type: string
                                              operator:
                                                description: |-
                                                  Represents a key's relationship to a set of values.
                                                  Valid operators are In, NotIn, Exists, DoesNotExist. Gt, and Lt.
                                                type: string
                                              values:
                                                description: |-
                                                  An array of string values. If the operator is In or NotIn,
                                                  the values array must be non-empty. If the operator is Exists or DoesNotExist,
                                                  the values array must be empty. If the operator is Gt or Lt, the values
                                                  array must have a single element, which will be interpreted as an integer.
                                                  This array is replaced during a strategic merge patch.
                                                items:
                                                  type: string
                                                type: array
                                                x-kubernetes-list-type: atomic
                                            required:
                                            - key
                                            - operator
                                            type: object
                                          type: array
                                          x-kubernetes-list-type: atomic
                                      type: object
                                      x-kubernetes-map-type: atomic
                                    type: array
                                    x-kubernetes-list-type: atomic
                                required:
                                - nodeSelectorTerms
                                type: object
                                x-kubernetes-map-type: atomic
                            type: object
                          podAffinity:
                            description: Describes pod affinity scheduling rules (e.g.
                              co-locate this pod in the same node, zone, etc. as some
                              other pod(s)).
                            properties:
                              preferredDuringSchedulingIgnoredDuringExecution:
                                description: |-
                                  The scheduler will prefer to schedule pods to nodes that satisfy
                                  the affinity expressions specified by this field, but it may choose
                                  a node that violates one or more of the expressions. The node that is
                                  most preferred is the one with the greatest sum of weights, i.e.
                                  for each node that meets all of the scheduling requirements (resource
                                  request, requiredDuringScheduling affinity expressions, etc.),
                                  compute a sum by iterating through the elements of this field and adding
                                  "weight" to the sum if the node has pods which matches the corresponding podAffinityTerm; the
                                  node(s) with the highest sum are the most preferred.
                                items:
                                  description: The weights of all of the matched WeightedPodAffinityTerm
                                    fields are added per-node to find the most preferred
                                    node(s)
                                  properties:
                                    podAffinityTerm:
                                      description: Required. A pod affinity term,
                                        associated with the corresponding weight.
                                      properties:
                                        labelSelector:
                                          description: |-
                                            A label query over a set of resources, in this case pods.
                                            If it's null, this PodAffinityTerm matches with no Pods.
                                          properties:
                                            matchExpressions:
                                              description: matchExpressions is a list
                                                of label selector requirements. The
                                                requirements are ANDed.
                                              items:
                                                description: |-
                                                  A label selector requirement is a selector that contains values, a key, and an operator that
                                                  relates the key and values.
                                                properties:
                                                  key:
                                                    description: key is the label
                                                      key that the selector applies
                                                      to.
                                                    type: string
                                                  operator:
                                                    description: |-
                                                      operator represents a key's relationship to a set of values.
                                                      Valid operators are In, NotIn, Exists and DoesNotExist.
                                                    type: string
                                                  values:
                                                    description: |-
                                                      values is an array of string values. If the operator is In or NotIn,
                                                      the values array must be non-empty. If the operator is Exists or DoesNotExist,
                                                      the values array must be empty. This array is replaced during a strategic
                                                      merge patch.
                                                    items:
                                                      type: string
                                                    type: array
                                                    x-kubernetes-list-type: atomic
                                                required:
                                                - key
                                                - operator
                                                type: object
                                              type: array
                                              x-kubernetes-list-type: atomic
                                            matchLabels:
                                              additionalProperties:
                                                type: string
                                              description: |-
                                                matchLabels is a map of {key,value} pairs. A single {key,value} in the matchLabels
                                                map is equivalent to an element of matchExpressions, whose key field is "key", the
                                                operator is "In", and the values array contains only "value". The requirements are ANDed.
                                              type: object
                                          type: object
                                          x-kubernetes-map-type: atomic
                                        matchLabelKeys:
                                          description: |-
                                            MatchLabelKeys is a set of pod label keys to select which pods will
                                            be taken into consideration. The keys are used to lookup values from the
                                            incoming pod labels, those key-value labels are merged with `labelSelector` as `key in (value)`
                                            to select the group of existing pods which pods will be taken into consideration
                                            for the incoming pod's pod (anti) affinity. Keys that don't exist in the incoming
                                            pod labels will be ignored. The default value is empty.
                                            The same key is forbidden to exist in both matchLabelKeys and labelSelector.
                                            Also, matchLabelKeys cannot be set when labelSelector isn't set.
                                            This is an alpha field and requires enabling MatchLabelKeysInPodAffinity feature gate.
                                          items:
                                            type: string
                                          type: array
                                          x-kubernetes-list-type: atomic
                                        mismatchLabelKeys:
                                          description: |-
                                            MismatchLabelKeys is a set of pod label keys to select which pods will
                                            be taken into consideration. The keys are used to lookup values from the
                                            incoming pod labels, those key-value labels are merged with `labelSelector` as `key notin (value)`
                                            to select the group of existing pods which pods will be taken into consideration
                                            for the incoming pod's pod (anti) affinity. Keys that don't exist in the incoming
                                            pod labels will be ignored. The default value is empty.
                                            The same key is forbidden to exist in both mismatchLabelKeys and labelSelector.
                                            Also, mismatchLabelKeys cannot be set when labelSelector isn't set.
                                            This is an alpha field and requires enabling MatchLabelKeysInPodAffinity feature gate.
                                          items:
                                            type: string
                                          type: array
                                          x-kubernetes-list-type: atomic
                                        namespaceSelector:
                                          description: |-
                                            A label query over the set of namespaces that the term applies to.
                                            The term is applied to the union of the namespaces selected by this field
                                            and the ones listed in the namespaces field.
                                            null selector and null or empty namespaces list means "this pod's namespace".
                                            An empty selector ({}) matches all namespaces.
                                          properties:
                                            matchExpressions:
                                              description: matchExpressions is a list
                                                of label selector requirements. The
                                                requirements are ANDed.
                                              items:
                                                description: |-
                                                  A label selector requirement is a selector that contains values, a key, and an operator that
                                                  relates the key and values.
                                                properties:
                                                  key:
                                                    description: key is the label
                                                      key that the selector applies
                                                      to.
                                                    type: string
                                                  operator:
                                                    description: |-
                                                      operator represents a key's relationship to a set of values.
                                                      Valid operators are In, NotIn, Exists and DoesNotExist.
                                                    type: string
                                                  values:
                                                    description: |-
                                                      values is an array of string values. If the operator is In or NotIn,
                                                      the values array must be non-empty. If the operator is Exists or DoesNotExist,
                                                      the values array must be empty. This array is replaced during a strategic
                                                      merge patch.
                                                    items:
                                                      type: string
                                                    type: array
                                                    x-kubernetes-list-type: atomic
                                                required:
                                                - key
                                                - operator
                                                type: object
                                              type: array
                                              x-kubernetes-list-type: atomic
                                            matchLabels:
                                              additionalProperties:
                                                type: string
                                              description: |-
                                                matchLabels is a map of {key,value} pairs. A single {key,value} in the matchLabels
                                                map is equivalent to an element of matchExpressions, whose key field is "key", the
                                                operator is "In", and the values array contains only "value". The requirements are ANDed.
                                              type: object
                                          type: object
                                          x-kubernetes-map-type: atomic
                                        namespaces:
                                          description: |-
                                            namespaces specifies a static list of namespace names that the term applies to.
                                            The term is applied to the union of the namespaces listed in this field
                                            and the ones selected by namespaceSelector.
                                            null or empty namespaces list and null namespaceSelector means "this pod's namespace".
                                          items:
                                            type: string
                                          type: array
                                          x-kubernetes-list-type: atomic
                                        topologyKey:
                                          description: |-
                                            This pod should be co-located (affinity) or not co-located (anti-affinity) with the pods matching
                                            the labelSelector in the specified namespaces, where co-located is defined as running on a node
                                            whose value of the label with key topologyKey matches that of any node on which any of the
                                            selected pods is running.
                                            Empty topologyKey is not allowed.
                                          type: string
                                      required:
                                      - topologyKey
                                      type: object
                                    weight:
                                      description: |-
                                        weight associated with matching the corresponding podAffinityTerm,
                                        in the range 1-100.
                                      format: int32
                                      type: integer
                                  required:
                                  - podAffinityTerm
                                  - weight
                                  type: object
                                type: array
                                x-kubernetes-list-type: atomic
                              requiredDuringSchedulingIgnoredDuringExecution:
                                description: |-
                                  If the affinity requirements specified by this field are not met at
                                  scheduling time, the pod will not be scheduled onto the node.
                                  If the affinity requirements specified by this field cease to be met
                                  at some point during pod execution (e.g. due to a pod label update), the
                                  system may or may not try to eventually evict the pod from its node.
                                  When there are multiple elements, the lists of nodes corresponding to each
                                  podAffinityTerm are intersected, i.e. all terms must be satisfied.
                                items:
                                  description: |-
                                    Defines a set of pods (namely those matching the labelSelector
                                    relative to the given namespace(s)) that this pod should be
                                    co-located (affinity) or not co-located (anti-affinity) with,
                                    where co-located is defined as running on a node whose value of
                                    the label with key <topologyKey> matches that of any node on which
                                    a pod of the set of pods is running
                                  properties:
                                    labelSelector:
                                      description: |-
                                        A label query over a set of resources, in this case pods.
                                        If it's null, this PodAffinityTerm matches with no Pods.
                                      properties:
                                        matchExpressions:
                                          description: matchExpressions is a list
                                            of label selector requirements. The requirements
                                            are ANDed.
                                          items:
                                            description: |-
                                              A label selector requirement is a selector that contains values, a key, and an operator that
                                              relates the key and values.
                                            properties:
                                              key:
                                                description: key is the label key
                                                  that the selector applies to.
                                                type: string
                                              operator:
                                                description: |-
                                                  operator represents a key's relationship to a set of values.
                                                  Valid operators are In, NotIn, Exists and DoesNotExist.
                                                type: string
                                              values:
                                                description: |-
                                                  values is an array of string values. If the operator is In or NotIn,
                                                  the values array must be non-empty. If the operator is Exists or DoesNotExist,
                                                  the values array must be empty. This array is replaced during a strategic
                                                  merge patch.
                                                items:
                                                  type: string
                                                type: array
                                                x-kubernetes-list-type: atomic
                                            required:
                                            - key
                                            - operator
                                            type: object
                                          type: array
                                          x-kubernetes-list-type: atomic
                                        matchLabels:
                                          additionalProperties:
                                            type: string
                                          description: |-
                                            matchLabels is a map of {key,value} pairs. A single {key,value} in the matchLabels
                                            map is equivalent to an element of matchExpressions, whose key field is "key", the
                                            operator is "In", and the values array contains only "value". The requirements are ANDed.
                                          type: object
                                      type: object
                                      x-kubernetes-map-type: atomic
                                    matchLabelKeys:
                                      description: |-
                                        MatchLabelKeys is a set of pod label keys to select which pods will
                                        be taken into consideration. The keys are used to lookup values from the
                                        incoming pod labels, those key-value labels are merged with `labelSelector` as `key in (value)`
                                        to select the group of existing pods which pods will be taken into consideration
                                        for the incoming pod's pod (anti) affinity. Keys that don't exist in the incoming
                                        pod labels will be ignored. The default value is empty.
                                        The same key is forbidden to exist in both matchLabelKeys and labelSelector.
                                        Also, matchLabelKeys cannot be set when labelSelector isn't set.
                                        This is an alpha field and requires enabling MatchLabelKeysInPodAffinity feature gate.
                                      items:
                                        type: string
                                      type: array
                                      x-kubernetes-list-type: atomic
                                    mismatchLabelKeys:
                                      description: |-
                                        MismatchLabelKeys is a set of pod label keys to select which pods will
                                        be taken into consideration. The keys are used to lookup values from the
                                        incoming pod labels, those key-value labels are merged with `labelSelector` as `key notin (value)`
                                        to select the group of existing pods which pods will be taken into consideration
                                        for the incoming pod's pod (anti) affinity. Keys that don't exist in the incoming
                                        pod labels will be ignored. The default value is empty.
                                        The same key is forbidden to exist in both mismatchLabelKeys and labelSelector.
                                        Also, mismatchLabelKeys cannot be set when labelSelector isn't set.
                                        This is an alpha field and requires enabling MatchLabelKeysInPodAffinity feature gate.
                                      items:
                                        type: string
                                      type: array
                                      x-kubernetes-list-type: atomic
                                    namespaceSelector:
                                      description: |-
                                        A label query over the set of namespaces that the term applies to.
                                        The term is applied to the union of the namespaces selected by this field
                                        and the ones listed in the namespaces field.
                                        null selector and null or empty namespaces list means "this pod's namespace".
                                        An empty selector ({}) matches all namespaces.
                                      properties:
                                        matchExpressions:
                                          description: matchExpressions is a list
                                            of label selector requirements. The requirements
                                            are ANDed.
                                          items:
                                            description: |-
                                              A label selector requirement is a selector that contains values, a key, and an operator that
                                              relates the key and values.
                                            properties:
                                              key:
                                                description: key is the label key
                                                  that the selector applies to.
                                                type: string
                                              operator:
                                                description: |-
                                                  operator represents a key's relationship to a set of values.
                                                  Valid operators are In, NotIn, Exists and DoesNotExist.
                                                type: string
                                              values:
                                                description: |-
                                                  values is an array of string values. If the operator is In or NotIn,
                                                  the values array must be non-empty. If the operator is Exists or DoesNotExist,
                                                  the values array must be empty. This array is replaced during a strategic
                                                  merge patch.
                                                items:
                                                  type: string
                                                type: array
                                                x-kubernetes-list-type: atomic
                                            required:
                                            - key
                                            - operator
                                            type: object
                                          type: array
                                          x-kubernetes-list-type: atomic
                                        matchLabels:
                                          additionalProperties:
                                            type: string
                                          description: |-
                                            matchLabels is a map of {key,value} pairs. A single {key,value} in the matchLabels
                                            map is equivalent to an element of matchExpressions, whose key field is "key", the
                                            operator is "In", and the values array contains only "value". The requirements are ANDed.
                                          type: object
                                      type: object
                                      x-kubernetes-map-type: atomic
                                    namespaces:
                                      description: |-
                                        namespaces specifies a static list of namespace names that the term applies to.
                                        The term is applied to the union of the namespaces listed in this field
                                        and the ones selected by namespaceSelector.
                                        null or empty namespaces list and null namespaceSelector means "this pod's namespace".
                                      items:
                                        type: string
                                      type: array
                                      x-kubernetes-list-type: atomic
                                    topologyKey:
                                      description: |-
                                        This pod should be co-located (affinity) or not co-located (anti-affinity) with the pods matching
                                        the labelSelector in the specified namespaces, where co-located is defined as running on a node
                                        whose value of the label with key topologyKey matches that of any node on which any of the
                                        selected pods is running.
                                        Empty topologyKey is not allowed.
                                      type: string
                                  required:
                                  - topologyKey
                                  type: object
                                type: array
                                x-kubernetes-list-type: atomic
                            type: object
                          podAntiAffinity:
                            description: Describes pod anti-affinity scheduling rules
                              (e.g. avoid putting this pod in the same node, zone,
                              etc. as some other pod(s)).
                            properties:
                              preferredDuringSchedulingIgnoredDuringExecution:
                                description: |-
                                  The scheduler will prefer to schedule pods to nodes that satisfy
                                  the anti-affinity expressions specified by this field, but it may choose
                                  a node that violates one or more of the expressions. The node that is
                                  most preferred is the one with the greatest sum of weights, i.e.
                                  for each node that meets all of the scheduling requirements (resource
                                  request, requiredDuringScheduling anti-affinity expressions, etc.),
                                  compute a sum by iterating through the elements of this field and adding
                                  "weight" to the sum if the node has pods which matches the corresponding podAffinityTerm; the
                                  node(s) with the highest sum are the most preferred.
                                items:
                                  description: The weights of all of the matched WeightedPodAffinityTerm
                                    fields are added per-node to find the most preferred
                                    node(s)
                                  properties:
                                    podAffinityTerm:
                                      description: Required. A pod affinity term,
                                        associated with the corresponding weight.
                                      properties:
                                        labelSelector:
                                          description: |-
                                            A label query over a set of resources, in this case pods.
                                            If it's null, this PodAffinityTerm matches with no Pods.
                                          properties:
                                            matchExpressions:
                                              description: matchExpressions is a list
                                                of label selector requirements. The
                                                requirements are ANDed.
                                              items:
                                                description: |-
                                                  A label selector requirement is a selector that contains values, a key, and an operator that
                                                  relates the key and values.
                                                properties:
                                                  key:
                                                    description: key is the label
                                                      key that the selector applies
                                                      to.
                                                    type: string
                                                  operator:
                                                    description: |-
                                                      operator represents a key's relationship to a set of values.
                                                      Valid operators are In, NotIn, Exists and DoesNotExist.
                                                    type: string
                                                  values:
                                                    description: |-
                                                      values is an array of string values. If the operator is In or NotIn,
                                                      the values array must be non-empty. If the operator is Exists or DoesNotExist,
                                                      the values array must be empty. This array is replaced during a strategic
                                                      merge patch.
                                                    items:
                                                      type: string
                                                    type: array
                                                    x-kubernetes-list-type: atomic
                                                required:
                                                - key
                                                - operator
                                                type: object
                                              type: array
                                              x-kubernetes-list-type: atomic
                                            matchLabels:
                                              additionalProperties:
                                                type: string
                                              description: |-
                                                matchLabels is a map of {key,value} pairs. A single {key,value} in the matchLabels
                                                map is equivalent to an element of matchExpressions, whose key field is "key", the
                                                operator is "In", and the values array contains only "value". The requirements are ANDed.
                                              type: object
                                          type: object
                                          x-kubernetes-map-type: atomic
                                        matchLabelKeys:
                                          description: |-
                                            MatchLabelKeys is a set of pod label keys to select which pods will
                                            be taken into consideration. The keys are used to lookup values from the
                                            incoming pod labels, those key-value labels are merged with `labelSelector` as `key in (value)`
                                            to select the group of existing pods which pods will be taken into consideration
                                            for the incoming pod's pod (anti) affinity. Keys that don't exist in the incoming
                                            pod labels will be ignored. The default value is empty.
                                            The same key is forbidden to exist in both matchLabelKeys and labelSelector.
                                            Also, matchLabelKeys cannot be set when labelSelector isn't set.
                                            This is an alpha field and requires enabling MatchLabelKeysInPodAffinity feature gate.
                                          items:
                                            type: string
                                          type: array
                                          x-kubernetes-list-type: atomic
                                        mismatchLabelKeys:
                                          description: |-
                                            MismatchLabelKeys is a set of pod label keys to select which pods will
                                            be taken into consideration. The keys are used to lookup values from the
                                            incoming pod labels, those key-value labels are merged with `labelSelector` as `key notin (value)`
                                            to select the group of existing pods which pods will be taken into consideration
                                            for the incoming pod's pod (anti) affinity. Keys that don't exist in the incoming
                                            pod labels will be ignored. The default value is empty.
                                            The same key is forbidden to exist in both mismatchLabelKeys and labelSelector.
                                            Also, mismatchLabelKeys cannot be set when labelSelector isn't set.
                                            This is an alpha field and requires enabling MatchLabelKeysInPodAffinity feature gate.
                                          items:
                                            type: string
                                          type: array
                                          x-kubernetes-list-type: atomic
                                        namespaceSelector:
                                          description: |-
                                            A label query over the set of namespaces that the term applies to.
                                            The term is applied to the union of the namespaces selected by this field
                                            and the ones listed in the namespaces field.
                                            null selector and null or empty namespaces list means "this pod's namespace".
                                            An empty selector ({}) matches all namespaces.
                                          properties:
                                            matchExpressions:
                                              description: matchExpressions is a list
                                                of label selector requirements. The
                                                requirements are ANDed.
                                              items:
                                                description: |-
                                                  A label selector requirement is a selector that contains values, a key, and an operator that
                                                  relates the key and values.
                                                properties:
                                                  key:
                                                    description: key is the label
                                                      key that the selector applies
                                                      to.
                                                    type: string
                                                  operator:
                                                    description: |-
                                                      operator represents a key's relationship to a set of values.
                                                      Valid operators are In, NotIn, Exists and DoesNotExist.
                                                    type: string
                                                  values:
                                                    description: |-
                                                      values is an array of string values. If the operator is In or NotIn,
                                                      the values array must be non-empty. If the operator is Exists or DoesNotExist,
                                                      the values array must be empty. This array is replaced during a strategic
                                                      merge patch.
                                                    items:
                                                      type: string
                                                    type: array
                                                    x-kubernetes-list-type: atomic
                                                required:
                                                - key
                                                - operator
                                                type: object
                                              type: array
                                              x-kubernetes-list-type: atomic
                                            matchLabels:
                                              additionalProperties:
                                                type: string
                                              description: |-
                                                matchLabels is a map of {key,value} pairs. A single {key,value} in the matchLabels
                                                map is equivalent to an element of matchExpressions, whose key field is "key", the
                                                operator is "In", and the values array contains only "value". The requirements are ANDed.
                                              type: object
                                          type: object
                                          x-kubernetes-map-type: atomic
                                        namespaces:
                                          description: |-
                                            namespaces specifies a static list of namespace names that the term applies to.
                                            The term is applied to the union of the namespaces listed in this field
                                            and the ones selected by namespaceSelector.
                                            null or empty namespaces list and null namespaceSelector means "this pod's namespace".
                                          items:
                                            type: string
                                          type: array
                                          x-kubernetes-list-type: atomic
                                        topologyKey:
                                          description: |-
                                            This pod should be co-located (affinity) or not co-located (anti-affinity) with the pods matching
                                            the labelSelector in the specified namespaces, where co-located is defined as running on a node
                                            whose value of the label with key topologyKey matches that of any node on which any of the
                                            selected pods is running.
                                            Empty topologyKey is not allowed.
                                          type: string
                                      required:
                                      - topologyKey
                                      type: object
                                    weight:
                                      description: |-
                                        weight associated with matching the corresponding podAffinityTerm,
                                        in the range 1-100.
                                      format: int32
                                      type: integer
                                  required:
                                  - podAffinityTerm
                                  - weight
                                  type: object
                                type: array
                                x-kubernetes-list-type: atomic
                              requiredDuringSchedulingIgnoredDuringExecution:
                                description: |-
                                  If the anti-affinity requirements specified by this field are not met at
                                  scheduling time, the pod will not be scheduled onto the node.
                                  If the anti-affinity requirements specified by this field cease to be met
                                  at some point during pod execution (e.g. due to a pod label update), the
                                  system may or may not try to eventually evict the pod from its node.
                                  When there are multiple elements, the lists of nodes corresponding to each
                                  podAffinityTerm are intersected, i.e. all terms must be satisfied.
                                items:
                                  description: |-
                                    Defines a set of pods (namely those matching the labelSelector
                                    relative to the given namespace(s)) that this pod should be
                                    co-located (affinity) or not co-located (anti-affinity) with,
                                    where co-located is defined as running on a node whose value of
                                    the label with key <topologyKey> matches that of any node on which
                                    a pod of the set of pods is running
                                  properties:
                                    labelSelector:
                                      description: |-
                                        A label query over a set of resources, in this case pods.
                                        If it's null, this PodAffinityTerm matches with no Pods.
                                      properties:
                                        matchExpressions:
                                          description: matchExpressions is a list
                                            of label selector requirements. The requirements
                                            are ANDed.
                                          items:
                                            description: |-
                                              A label selector requirement is a selector that contains values, a key, and an operator that
                                              relates the key and values.
                                            properties:
                                              key:
                                                description: key is the label key
                                                  that the selector applies to.
                                                type: string
                                              operator:
                                                description: |-
                                                  operator represents a key's relationship to a set of values.
                                                  Valid operators are In, NotIn, Exists and DoesNotExist.
                                                type: string
                                              values:
                                                description: |-
                                                  values is an array of string values. If the operator is In or NotIn,
                                                  the values array must be non-empty. If the operator is Exists or DoesNotExist,
                                                  the values array must be empty. This array is replaced during a strategic
                                                  merge patch.
                                                items:
                                                  type: string
                                                type: array
                                                x-kubernetes-list-type: atomic
                                            required:
                                            - key
                                            - operator
                                            type: object
                                          type: array
                                          x-kubernetes-list-type: atomic
                                        matchLabels:
                                          additionalProperties:
                                            type: string
                                          description: |-
                                            matchLabels is a map of {key,value} pairs. A single {key,value} in the matchLabels
                                            map is equivalent to an element of matchExpressions, whose key field is "key", the
                                            operator is "In", and the values array contains only "value". The requirements are ANDed.
                                          type: object
                                      type: object
                                      x-kubernetes-map-type: atomic
                                    matchLabelKeys:
                                      description: |-
                                        MatchLabelKeys is a set of pod label keys to select which pods will
                                        be taken into consideration. The keys are used to lookup values from the
                                        incoming pod labels, those key-value labels are merged with `labelSelector` as `key in (value)`
                                        to select the group of existing pods which pods will be taken into consideration
                                        for the incoming pod's pod (anti) affinity. Keys that don't exist in the incoming
                                        pod labels will be ignored. The default value is empty.
                                        The same key is forbidden to exist in both matchLabelKeys and labelSelector.
                                        Also, matchLabelKeys cannot be set when labelSelector isn't set.
                                        This is an alpha field and requires enabling MatchLabelKeysInPodAffinity feature gate.
                                      items:
                                        type: string
                                      type: array
                                      x-kubernetes-list-type: atomic
                                    mismatchLabelKeys:
                                      description: |-
                                        MismatchLabelKeys is a set of pod label keys to select which pods will
                                        be taken into consideration. The keys are used to lookup values from the
                                        incoming pod labels, those key-value labels are merged with `labelSelector` as `key notin (value)`
                                        to select the group of existing pods which pods will be taken into consideration
                                        for the incoming pod's pod (anti) affinity. Keys that don't exist in the incoming
                                        pod labels will be ignored. The default value is empty.
                                        The same key is forbidden to exist in both mismatchLabelKeys and labelSelector.
                                        Also, mismatchLabelKeys cannot be set when labelSelector isn't set.
                                        This is an alpha field and requires enabling MatchLabelKeysInPodAffinity feature gate.
                                      items:
                                        type: string
                                      type: array
                                      x-kubernetes-list-type: atomic
                                    namespaceSelector:
                                      description: |-
                                        A label query over the set of namespaces that the term applies to.
                                        The term is applied to the union of the namespaces selected by this field
                                        and the ones listed in the namespaces field.
                                        null selector and null or empty namespaces list means "this pod's namespace".
                                        An empty selector ({}) matches all namespaces.
                                      properties:
                                        matchExpressions:
                                          description: matchExpressions is a list
                                            of label selector requirements. The requirements
                                            are ANDed.
                                          items:
                                            description: |-
                                              A label selector requirement is a selector that contains values, a key, and an operator that
                                              relates the key and values.
                                            properties:
                                              key:
                                                description: key is the label key
                                                  that the selector applies to.
                                                type: string
                                              operator:
                                                description: |-
                                                  operator represents a key's relationship to a set of values.
                                                  Valid operators are In, NotIn, Exists and DoesNotExist.
                                                type: string
                                              values:
                                                description: |-
                                                  values is an array of string values. If the operator is In or NotIn,
                                                  the values array must be non-empty. If the operator is Exists or DoesNotExist,
                                                  the values array must be empty. This array is replaced during a strategic
                                                  merge patch.
                                                items:
                                                  type: string
                                                type: array
                                                x-kubernetes-list-type: atomic
                                            required:
                                            - key
                                            - operator
                                            type: object
                                          type: array
                                          x-kubernetes-list-type: atomic
                                        matchLabels:
                                          additionalProperties:
                                            type: string
                                          description: |-
                                            matchLabels is a map of {key,value} pairs. A single {key,value} in the matchLabels
                                            map is equivalent to an element of matchExpressions, whose key field is "key", the
                                            operator is "In", and the values array contains only "value". The requirements are ANDed.
                                          type: object
                                      type: object
                                      x-kubernetes-map-type: atomic
                                    namespaces:
                                      description: |-
                                        namespaces specifies a static list of namespace names that the term applies to.
                                        The term is applied to the union of the namespaces listed in this field
                                        and the ones selected by namespaceSelector.
                                        null or empty namespaces list and null namespaceSelector means "this pod's namespace".
                                      items:
                                        type: string
                                      type: array
                                      x-kubernetes-list-type: atomic
                                    topologyKey:
                                      description: |-
                                        This pod should be co-located (affinity) or not co-located (anti-affinity) with the pods matching
                                        the labelSelector in the specified namespaces, where co-located is defined as running on a node
                                        whose value of the label with key topologyKey matches that of any node on which any of the
                                        selected pods is running.
                                        Empty topologyKey is not allowed.
                                      type: string
                                  required:
                                  - topologyKey
                                  type: object
                                type: array
                                x-kubernetes-list-type: atomic
                            type: object
                        type: object
                      annotations:
                        additionalProperties:
                          type: string
                        description: |-
                          Annotations is an unstructured key value map stored with a resource that
                          may be set by external tools to store and retrieve arbitrary metadata.
                          They are not queryable and should be preserved when modifying objects.
                          [More
                          info](https://kubernetes.io/docs/concepts/overview/working-with-objects/annotations).
                        type: object
                      labels:
                        additionalProperties:
                          type: string
                        description: |-
                          Map of string keys and values that can be used to organize and categorize
                          (scope and select) objects. May match selectors of replication
                          controllers and services. [More
                          info](https://kubernetes.io/docs/concepts/overview/working-with-objects/labels).
                        type: object
                      nodeName:
                        description: |-
                          NodeName is a request to schedule this pod onto a specific node. If it is
                          non-empty, the scheduler simply schedules this pod onto that node,
                          assuming that it fits resource requirements.
                        type: string
                      nodeSelector:
                        additionalProperties:
                          type: string
                        description: |-
                          NodeSelector is a selector which must be true for the pod to fit on a
                          node. Selector which must match a node's labels for the pod to be
                          scheduled on that node. [More
                          info](https://kubernetes.io/docs/concepts/configuration/assign-pod-node/).
                        type: object
                      tolerations:
                        description: If specified, the pod's tolerations.
                        items:
                          description: |-
                            The pod this Toleration is attached to tolerates any taint that matches
                            the triple <key,value,effect> using the matching operator <operator>.
                          properties:
                            effect:
                              description: |-
                                Effect indicates the taint effect to match. Empty means match all taint effects.
                                When specified, allowed values are NoSchedule, PreferNoSchedule and NoExecute.
                              type: string
                            key:
                              description: |-
                                Key is the taint key that the toleration applies to. Empty means match all taint keys.
                                If the key is empty, operator must be Exists; this combination means to match all values and all keys.
                              type: string
                            operator:
                              description: |-
                                Operator represents a key's relationship to the value.
                                Valid operators are Exists and Equal. Defaults to Equal.
                                Exists is equivalent to wildcard for value, so that a pod can
                                tolerate all taints of a particular category.
                              type: string
                            tolerationSeconds:
                              description: |-
                                TolerationSeconds represents the period of time the toleration (which must be
                                of effect NoExecute, otherwise this field is ignored) tolerates the taint. By default,
                                it is not set, which means tolerate the taint forever (do not evict). Zero and
                                negative values will be treated as 0 (evict immediately) by the system.
                              format: int64
                              type: integer
                            value:
                              description: |-
                                Value is the taint value the toleration matches to.
                                If the operator is Exists, the value should be empty, otherwise just a regular string.
                              type: string
                          type: object
                        type: array
                    type: object
                type: object
              debug:
                properties:
                  brokerAddr:
                    type: string
                  enabled:
                    default: false
                    type: boolean
                type: object
              events:
                properties:
                  maxSize:
                    anyOf:
                    - type: integer
                    - type: string
<<<<<<< HEAD
                    default: 5242880
                    description: Large events reduce performance and increase memory
                      usage. Default 5Mi. Maximum 16Mi.
=======
                    description: |-
                      Large events reduce performance and increase memory usage. Default 5Mi.
                      Maximum 16Mi.
>>>>>>> 6a976613
                    pattern: ^(\+|-)?(([0-9]+(\.[0-9]*)?)|(\.[0-9]+))(([KMGTPE]i)|[numkMGTPE]|([eE](\+|-)?(([0-9]+(\.[0-9]*)?)|(\.[0-9]+))))?$
                    x-kubernetes-int-or-string: true
                  timeoutSeconds:
                    default: 30
                    minimum: 3
                    type: integer
                type: object
              httpsrv:
                properties:
                  containerSpec:
                    properties:
                      livenessProbe:
                        description: |-
                          Periodic probe of container liveness. Container will be restarted if the
                          probe fails. Cannot be updated. [More
                          info](https://kubernetes.io/docs/concepts/workloads/pods/pod-lifecycle#container-probes).
                        properties:
                          exec:
                            description: Exec specifies the action to take.
                            properties:
                              command:
                                description: |-
                                  Command is the command line to execute inside the container, the working directory for the
                                  command  is root ('/') in the container's filesystem. The command is simply exec'd, it is
                                  not run inside a shell, so traditional shell instructions ('|', etc) won't work. To use
                                  a shell, you need to explicitly call out to that shell.
                                  Exit status of 0 is treated as live/healthy and non-zero is unhealthy.
                                items:
                                  type: string
                                type: array
                                x-kubernetes-list-type: atomic
                            type: object
                          failureThreshold:
                            description: |-
                              Minimum consecutive failures for the probe to be considered failed after having succeeded.
                              Defaults to 3. Minimum value is 1.
                            format: int32
                            type: integer
                          grpc:
                            description: GRPC specifies an action involving a GRPC
                              port.
                            properties:
                              port:
                                description: Port number of the gRPC service. Number
                                  must be in the range 1 to 65535.
                                format: int32
                                type: integer
                              service:
                                description: |-
                                  Service is the name of the service to place in the gRPC HealthCheckRequest
                                  (see https://github.com/grpc/grpc/blob/master/doc/health-checking.md).


                                  If this is not specified, the default behavior is defined by gRPC.
                                type: string
                            required:
                            - port
                            type: object
                          httpGet:
                            description: HTTPGet specifies the http request to perform.
                            properties:
                              host:
                                description: |-
                                  Host name to connect to, defaults to the pod IP. You probably want to set
                                  "Host" in httpHeaders instead.
                                type: string
                              httpHeaders:
                                description: Custom headers to set in the request.
                                  HTTP allows repeated headers.
                                items:
                                  description: HTTPHeader describes a custom header
                                    to be used in HTTP probes
                                  properties:
                                    name:
                                      description: |-
                                        The header field name.
                                        This will be canonicalized upon output, so case-variant names will be understood as the same header.
                                      type: string
                                    value:
                                      description: The header field value
                                      type: string
                                  required:
                                  - name
                                  - value
                                  type: object
                                type: array
                                x-kubernetes-list-type: atomic
                              path:
                                description: Path to access on the HTTP server.
                                type: string
                              port:
                                anyOf:
                                - type: integer
                                - type: string
                                description: |-
                                  Name or number of the port to access on the container.
                                  Number must be in the range 1 to 65535.
                                  Name must be an IANA_SVC_NAME.
                                x-kubernetes-int-or-string: true
                              scheme:
                                description: |-
                                  Scheme to use for connecting to the host.
                                  Defaults to HTTP.
                                type: string
                            required:
                            - port
                            type: object
                          initialDelaySeconds:
                            description: |-
                              Number of seconds after the container has started before liveness probes are initiated.
                              More info: https://kubernetes.io/docs/concepts/workloads/pods/pod-lifecycle#container-probes
                            format: int32
                            type: integer
                          periodSeconds:
                            description: |-
                              How often (in seconds) to perform the probe.
                              Default to 10 seconds. Minimum value is 1.
                            format: int32
                            type: integer
                          successThreshold:
                            description: |-
                              Minimum consecutive successes for the probe to be considered successful after having failed.
                              Defaults to 1. Must be 1 for liveness and startup. Minimum value is 1.
                            format: int32
                            type: integer
                          tcpSocket:
                            description: TCPSocket specifies an action involving a
                              TCP port.
                            properties:
                              host:
                                description: 'Optional: Host name to connect to, defaults
                                  to the pod IP.'
                                type: string
                              port:
                                anyOf:
                                - type: integer
                                - type: string
                                description: |-
                                  Number or name of the port to access on the container.
                                  Number must be in the range 1 to 65535.
                                  Name must be an IANA_SVC_NAME.
                                x-kubernetes-int-or-string: true
                            required:
                            - port
                            type: object
                          terminationGracePeriodSeconds:
                            description: |-
                              Optional duration in seconds the pod needs to terminate gracefully upon probe failure.
                              The grace period is the duration in seconds after the processes running in the pod are sent
                              a termination signal and the time when the processes are forcibly halted with a kill signal.
                              Set this value longer than the expected cleanup time for your process.
                              If this value is nil, the pod's terminationGracePeriodSeconds will be used. Otherwise, this
                              value overrides the value provided by the pod spec.
                              Value must be non-negative integer. The value zero indicates stop immediately via
                              the kill signal (no opportunity to shut down).
                              This is a beta field and requires enabling ProbeTerminationGracePeriod feature gate.
                              Minimum value is 1. spec.terminationGracePeriodSeconds is used if unset.
                            format: int64
                            type: integer
                          timeoutSeconds:
                            description: |-
                              Number of seconds after which the probe times out.
                              Defaults to 1 second. Minimum value is 1.
                              More info: https://kubernetes.io/docs/concepts/workloads/pods/pod-lifecycle#container-probes
                            format: int32
                            type: integer
                        type: object
                      readinessProbe:
                        description: |-
                          Periodic probe of container service readiness. Container will be removed
                          from service endpoints if the probe fails. Cannot be updated. [More
                          info](https://kubernetes.io/docs/concepts/workloads/pods/pod-lifecycle#container-probes).
                        properties:
                          exec:
                            description: Exec specifies the action to take.
                            properties:
                              command:
                                description: |-
                                  Command is the command line to execute inside the container, the working directory for the
                                  command  is root ('/') in the container's filesystem. The command is simply exec'd, it is
                                  not run inside a shell, so traditional shell instructions ('|', etc) won't work. To use
                                  a shell, you need to explicitly call out to that shell.
                                  Exit status of 0 is treated as live/healthy and non-zero is unhealthy.
                                items:
                                  type: string
                                type: array
                                x-kubernetes-list-type: atomic
                            type: object
                          failureThreshold:
                            description: |-
                              Minimum consecutive failures for the probe to be considered failed after having succeeded.
                              Defaults to 3. Minimum value is 1.
                            format: int32
                            type: integer
                          grpc:
                            description: GRPC specifies an action involving a GRPC
                              port.
                            properties:
                              port:
                                description: Port number of the gRPC service. Number
                                  must be in the range 1 to 65535.
                                format: int32
                                type: integer
                              service:
                                description: |-
                                  Service is the name of the service to place in the gRPC HealthCheckRequest
                                  (see https://github.com/grpc/grpc/blob/master/doc/health-checking.md).


                                  If this is not specified, the default behavior is defined by gRPC.
                                type: string
                            required:
                            - port
                            type: object
                          httpGet:
                            description: HTTPGet specifies the http request to perform.
                            properties:
                              host:
                                description: |-
                                  Host name to connect to, defaults to the pod IP. You probably want to set
                                  "Host" in httpHeaders instead.
                                type: string
                              httpHeaders:
                                description: Custom headers to set in the request.
                                  HTTP allows repeated headers.
                                items:
                                  description: HTTPHeader describes a custom header
                                    to be used in HTTP probes
                                  properties:
                                    name:
                                      description: |-
                                        The header field name.
                                        This will be canonicalized upon output, so case-variant names will be understood as the same header.
                                      type: string
                                    value:
                                      description: The header field value
                                      type: string
                                  required:
                                  - name
                                  - value
                                  type: object
                                type: array
                                x-kubernetes-list-type: atomic
                              path:
                                description: Path to access on the HTTP server.
                                type: string
                              port:
                                anyOf:
                                - type: integer
                                - type: string
                                description: |-
                                  Name or number of the port to access on the container.
                                  Number must be in the range 1 to 65535.
                                  Name must be an IANA_SVC_NAME.
                                x-kubernetes-int-or-string: true
                              scheme:
                                description: |-
                                  Scheme to use for connecting to the host.
                                  Defaults to HTTP.
                                type: string
                            required:
                            - port
                            type: object
                          initialDelaySeconds:
                            description: |-
                              Number of seconds after the container has started before liveness probes are initiated.
                              More info: https://kubernetes.io/docs/concepts/workloads/pods/pod-lifecycle#container-probes
                            format: int32
                            type: integer
                          periodSeconds:
                            description: |-
                              How often (in seconds) to perform the probe.
                              Default to 10 seconds. Minimum value is 1.
                            format: int32
                            type: integer
                          successThreshold:
                            description: |-
                              Minimum consecutive successes for the probe to be considered successful after having failed.
                              Defaults to 1. Must be 1 for liveness and startup. Minimum value is 1.
                            format: int32
                            type: integer
                          tcpSocket:
                            description: TCPSocket specifies an action involving a
                              TCP port.
                            properties:
                              host:
                                description: 'Optional: Host name to connect to, defaults
                                  to the pod IP.'
                                type: string
                              port:
                                anyOf:
                                - type: integer
                                - type: string
                                description: |-
                                  Number or name of the port to access on the container.
                                  Number must be in the range 1 to 65535.
                                  Name must be an IANA_SVC_NAME.
                                x-kubernetes-int-or-string: true
                            required:
                            - port
                            type: object
                          terminationGracePeriodSeconds:
                            description: |-
                              Optional duration in seconds the pod needs to terminate gracefully upon probe failure.
                              The grace period is the duration in seconds after the processes running in the pod are sent
                              a termination signal and the time when the processes are forcibly halted with a kill signal.
                              Set this value longer than the expected cleanup time for your process.
                              If this value is nil, the pod's terminationGracePeriodSeconds will be used. Otherwise, this
                              value overrides the value provided by the pod spec.
                              Value must be non-negative integer. The value zero indicates stop immediately via
                              the kill signal (no opportunity to shut down).
                              This is a beta field and requires enabling ProbeTerminationGracePeriod feature gate.
                              Minimum value is 1. spec.terminationGracePeriodSeconds is used if unset.
                            format: int64
                            type: integer
                          timeoutSeconds:
                            description: |-
                              Number of seconds after which the probe times out.
                              Defaults to 1 second. Minimum value is 1.
                              More info: https://kubernetes.io/docs/concepts/workloads/pods/pod-lifecycle#container-probes
                            format: int32
                            type: integer
                        type: object
                      resources:
                        description: |-
                          Compute Resources required by this container. Cannot be updated. [More
                          info](https://kubernetes.io/docs/concepts/configuration/manage-resources-containers/).
                        properties:
                          claims:
                            description: |-
                              Claims lists the names of resources, defined in spec.resourceClaims,
                              that are used by this container.


                              This is an alpha field and requires enabling the
                              DynamicResourceAllocation feature gate.


                              This field is immutable. It can only be set for containers.
                            items:
                              description: ResourceClaim references one entry in PodSpec.ResourceClaims.
                              properties:
                                name:
                                  description: |-
                                    Name must match the name of one entry in pod.spec.resourceClaims of
                                    the Pod where this field is used. It makes that resource available
                                    inside a container.
                                  type: string
                              required:
                              - name
                              type: object
                            type: array
                            x-kubernetes-list-map-keys:
                            - name
                            x-kubernetes-list-type: map
                          limits:
                            additionalProperties:
                              anyOf:
                              - type: integer
                              - type: string
                              pattern: ^(\+|-)?(([0-9]+(\.[0-9]*)?)|(\.[0-9]+))(([KMGTPE]i)|[numkMGTPE]|([eE](\+|-)?(([0-9]+(\.[0-9]*)?)|(\.[0-9]+))))?$
                              x-kubernetes-int-or-string: true
                            description: |-
                              Limits describes the maximum amount of compute resources allowed.
                              More info: https://kubernetes.io/docs/concepts/configuration/manage-resources-containers/
                            type: object
                          requests:
                            additionalProperties:
                              anyOf:
                              - type: integer
                              - type: string
                              pattern: ^(\+|-)?(([0-9]+(\.[0-9]*)?)|(\.[0-9]+))(([KMGTPE]i)|[numkMGTPE]|([eE](\+|-)?(([0-9]+(\.[0-9]*)?)|(\.[0-9]+))))?$
                              x-kubernetes-int-or-string: true
                            description: |-
                              Requests describes the minimum amount of compute resources required.
                              If Requests is omitted for a container, it defaults to Limits if that is explicitly specified,
                              otherwise to an implementation-defined value. Requests cannot exceed Limits.
                              More info: https://kubernetes.io/docs/concepts/configuration/manage-resources-containers/
                            type: object
                        type: object
                      startupProbe:
                        description: |-
                          StartupProbe indicates that the Pod has successfully initialized. If
                          specified, no other probes are executed until this completes
                          successfully. If this probe fails, the Pod will be restarted, just as if
                          the livenessProbe failed. This can be used to provide different probe
                          parameters at the beginning of a Pod's lifecycle, when it might take a
                          long time to load data or warm a cache, than during steady-state
                          operation. This cannot be updated. [More
                          info](https://kubernetes.io/docs/concepts/workloads/pods/pod-lifecycle#container-probes).
                        properties:
                          exec:
                            description: Exec specifies the action to take.
                            properties:
                              command:
                                description: |-
                                  Command is the command line to execute inside the container, the working directory for the
                                  command  is root ('/') in the container's filesystem. The command is simply exec'd, it is
                                  not run inside a shell, so traditional shell instructions ('|', etc) won't work. To use
                                  a shell, you need to explicitly call out to that shell.
                                  Exit status of 0 is treated as live/healthy and non-zero is unhealthy.
                                items:
                                  type: string
                                type: array
                                x-kubernetes-list-type: atomic
                            type: object
                          failureThreshold:
                            description: |-
                              Minimum consecutive failures for the probe to be considered failed after having succeeded.
                              Defaults to 3. Minimum value is 1.
                            format: int32
                            type: integer
                          grpc:
                            description: GRPC specifies an action involving a GRPC
                              port.
                            properties:
                              port:
                                description: Port number of the gRPC service. Number
                                  must be in the range 1 to 65535.
                                format: int32
                                type: integer
                              service:
                                description: |-
                                  Service is the name of the service to place in the gRPC HealthCheckRequest
                                  (see https://github.com/grpc/grpc/blob/master/doc/health-checking.md).


                                  If this is not specified, the default behavior is defined by gRPC.
                                type: string
                            required:
                            - port
                            type: object
                          httpGet:
                            description: HTTPGet specifies the http request to perform.
                            properties:
                              host:
                                description: |-
                                  Host name to connect to, defaults to the pod IP. You probably want to set
                                  "Host" in httpHeaders instead.
                                type: string
                              httpHeaders:
                                description: Custom headers to set in the request.
                                  HTTP allows repeated headers.
                                items:
                                  description: HTTPHeader describes a custom header
                                    to be used in HTTP probes
                                  properties:
                                    name:
                                      description: |-
                                        The header field name.
                                        This will be canonicalized upon output, so case-variant names will be understood as the same header.
                                      type: string
                                    value:
                                      description: The header field value
                                      type: string
                                  required:
                                  - name
                                  - value
                                  type: object
                                type: array
                                x-kubernetes-list-type: atomic
                              path:
                                description: Path to access on the HTTP server.
                                type: string
                              port:
                                anyOf:
                                - type: integer
                                - type: string
                                description: |-
                                  Name or number of the port to access on the container.
                                  Number must be in the range 1 to 65535.
                                  Name must be an IANA_SVC_NAME.
                                x-kubernetes-int-or-string: true
                              scheme:
                                description: |-
                                  Scheme to use for connecting to the host.
                                  Defaults to HTTP.
                                type: string
                            required:
                            - port
                            type: object
                          initialDelaySeconds:
                            description: |-
                              Number of seconds after the container has started before liveness probes are initiated.
                              More info: https://kubernetes.io/docs/concepts/workloads/pods/pod-lifecycle#container-probes
                            format: int32
                            type: integer
                          periodSeconds:
                            description: |-
                              How often (in seconds) to perform the probe.
                              Default to 10 seconds. Minimum value is 1.
                            format: int32
                            type: integer
                          successThreshold:
                            description: |-
                              Minimum consecutive successes for the probe to be considered successful after having failed.
                              Defaults to 1. Must be 1 for liveness and startup. Minimum value is 1.
                            format: int32
                            type: integer
                          tcpSocket:
                            description: TCPSocket specifies an action involving a
                              TCP port.
                            properties:
                              host:
                                description: 'Optional: Host name to connect to, defaults
                                  to the pod IP.'
                                type: string
                              port:
                                anyOf:
                                - type: integer
                                - type: string
                                description: |-
                                  Number or name of the port to access on the container.
                                  Number must be in the range 1 to 65535.
                                  Name must be an IANA_SVC_NAME.
                                x-kubernetes-int-or-string: true
                            required:
                            - port
                            type: object
                          terminationGracePeriodSeconds:
                            description: |-
                              Optional duration in seconds the pod needs to terminate gracefully upon probe failure.
                              The grace period is the duration in seconds after the processes running in the pod are sent
                              a termination signal and the time when the processes are forcibly halted with a kill signal.
                              Set this value longer than the expected cleanup time for your process.
                              If this value is nil, the pod's terminationGracePeriodSeconds will be used. Otherwise, this
                              value overrides the value provided by the pod spec.
                              Value must be non-negative integer. The value zero indicates stop immediately via
                              the kill signal (no opportunity to shut down).
                              This is a beta field and requires enabling ProbeTerminationGracePeriod feature gate.
                              Minimum value is 1. spec.terminationGracePeriodSeconds is used if unset.
                            format: int64
                            type: integer
                          timeoutSeconds:
                            description: |-
                              Number of seconds after which the probe times out.
                              Defaults to 1 second. Minimum value is 1.
                              More info: https://kubernetes.io/docs/concepts/workloads/pods/pod-lifecycle#container-probes
                            format: int32
                            type: integer
                        type: object
                    type: object
                  podSpec:
                    properties:
                      affinity:
                        description: If specified, the pod's scheduling constraints
                        properties:
                          nodeAffinity:
                            description: Describes node affinity scheduling rules
                              for the pod.
                            properties:
                              preferredDuringSchedulingIgnoredDuringExecution:
                                description: |-
                                  The scheduler will prefer to schedule pods to nodes that satisfy
                                  the affinity expressions specified by this field, but it may choose
                                  a node that violates one or more of the expressions. The node that is
                                  most preferred is the one with the greatest sum of weights, i.e.
                                  for each node that meets all of the scheduling requirements (resource
                                  request, requiredDuringScheduling affinity expressions, etc.),
                                  compute a sum by iterating through the elements of this field and adding
                                  "weight" to the sum if the node matches the corresponding matchExpressions; the
                                  node(s) with the highest sum are the most preferred.
                                items:
                                  description: |-
                                    An empty preferred scheduling term matches all objects with implicit weight 0
                                    (i.e. it's a no-op). A null preferred scheduling term matches no objects (i.e. is also a no-op).
                                  properties:
                                    preference:
                                      description: A node selector term, associated
                                        with the corresponding weight.
                                      properties:
                                        matchExpressions:
                                          description: A list of node selector requirements
                                            by node's labels.
                                          items:
                                            description: |-
                                              A node selector requirement is a selector that contains values, a key, and an operator
                                              that relates the key and values.
                                            properties:
                                              key:
                                                description: The label key that the
                                                  selector applies to.
                                                type: string
                                              operator:
                                                description: |-
                                                  Represents a key's relationship to a set of values.
                                                  Valid operators are In, NotIn, Exists, DoesNotExist. Gt, and Lt.
                                                type: string
                                              values:
                                                description: |-
                                                  An array of string values. If the operator is In or NotIn,
                                                  the values array must be non-empty. If the operator is Exists or DoesNotExist,
                                                  the values array must be empty. If the operator is Gt or Lt, the values
                                                  array must have a single element, which will be interpreted as an integer.
                                                  This array is replaced during a strategic merge patch.
                                                items:
                                                  type: string
                                                type: array
                                                x-kubernetes-list-type: atomic
                                            required:
                                            - key
                                            - operator
                                            type: object
                                          type: array
                                          x-kubernetes-list-type: atomic
                                        matchFields:
                                          description: A list of node selector requirements
                                            by node's fields.
                                          items:
                                            description: |-
                                              A node selector requirement is a selector that contains values, a key, and an operator
                                              that relates the key and values.
                                            properties:
                                              key:
                                                description: The label key that the
                                                  selector applies to.
                                                type: string
                                              operator:
                                                description: |-
                                                  Represents a key's relationship to a set of values.
                                                  Valid operators are In, NotIn, Exists, DoesNotExist. Gt, and Lt.
                                                type: string
                                              values:
                                                description: |-
                                                  An array of string values. If the operator is In or NotIn,
                                                  the values array must be non-empty. If the operator is Exists or DoesNotExist,
                                                  the values array must be empty. If the operator is Gt or Lt, the values
                                                  array must have a single element, which will be interpreted as an integer.
                                                  This array is replaced during a strategic merge patch.
                                                items:
                                                  type: string
                                                type: array
                                                x-kubernetes-list-type: atomic
                                            required:
                                            - key
                                            - operator
                                            type: object
                                          type: array
                                          x-kubernetes-list-type: atomic
                                      type: object
                                      x-kubernetes-map-type: atomic
                                    weight:
                                      description: Weight associated with matching
                                        the corresponding nodeSelectorTerm, in the
                                        range 1-100.
                                      format: int32
                                      type: integer
                                  required:
                                  - preference
                                  - weight
                                  type: object
                                type: array
                                x-kubernetes-list-type: atomic
                              requiredDuringSchedulingIgnoredDuringExecution:
                                description: |-
                                  If the affinity requirements specified by this field are not met at
                                  scheduling time, the pod will not be scheduled onto the node.
                                  If the affinity requirements specified by this field cease to be met
                                  at some point during pod execution (e.g. due to an update), the system
                                  may or may not try to eventually evict the pod from its node.
                                properties:
                                  nodeSelectorTerms:
                                    description: Required. A list of node selector
                                      terms. The terms are ORed.
                                    items:
                                      description: |-
                                        A null or empty node selector term matches no objects. The requirements of
                                        them are ANDed.
                                        The TopologySelectorTerm type implements a subset of the NodeSelectorTerm.
                                      properties:
                                        matchExpressions:
                                          description: A list of node selector requirements
                                            by node's labels.
                                          items:
                                            description: |-
                                              A node selector requirement is a selector that contains values, a key, and an operator
                                              that relates the key and values.
                                            properties:
                                              key:
                                                description: The label key that the
                                                  selector applies to.
                                                type: string
                                              operator:
                                                description: |-
                                                  Represents a key's relationship to a set of values.
                                                  Valid operators are In, NotIn, Exists, DoesNotExist. Gt, and Lt.
                                                type: string
                                              values:
                                                description: |-
                                                  An array of string values. If the operator is In or NotIn,
                                                  the values array must be non-empty. If the operator is Exists or DoesNotExist,
                                                  the values array must be empty. If the operator is Gt or Lt, the values
                                                  array must have a single element, which will be interpreted as an integer.
                                                  This array is replaced during a strategic merge patch.
                                                items:
                                                  type: string
                                                type: array
                                                x-kubernetes-list-type: atomic
                                            required:
                                            - key
                                            - operator
                                            type: object
                                          type: array
                                          x-kubernetes-list-type: atomic
                                        matchFields:
                                          description: A list of node selector requirements
                                            by node's fields.
                                          items:
                                            description: |-
                                              A node selector requirement is a selector that contains values, a key, and an operator
                                              that relates the key and values.
                                            properties:
                                              key:
                                                description: The label key that the
                                                  selector applies to.
                                                type: string
                                              operator:
                                                description: |-
                                                  Represents a key's relationship to a set of values.
                                                  Valid operators are In, NotIn, Exists, DoesNotExist. Gt, and Lt.
                                                type: string
                                              values:
                                                description: |-
                                                  An array of string values. If the operator is In or NotIn,
                                                  the values array must be non-empty. If the operator is Exists or DoesNotExist,
                                                  the values array must be empty. If the operator is Gt or Lt, the values
                                                  array must have a single element, which will be interpreted as an integer.
                                                  This array is replaced during a strategic merge patch.
                                                items:
                                                  type: string
                                                type: array
                                                x-kubernetes-list-type: atomic
                                            required:
                                            - key
                                            - operator
                                            type: object
                                          type: array
                                          x-kubernetes-list-type: atomic
                                      type: object
                                      x-kubernetes-map-type: atomic
                                    type: array
                                    x-kubernetes-list-type: atomic
                                required:
                                - nodeSelectorTerms
                                type: object
                                x-kubernetes-map-type: atomic
                            type: object
                          podAffinity:
                            description: Describes pod affinity scheduling rules (e.g.
                              co-locate this pod in the same node, zone, etc. as some
                              other pod(s)).
                            properties:
                              preferredDuringSchedulingIgnoredDuringExecution:
                                description: |-
                                  The scheduler will prefer to schedule pods to nodes that satisfy
                                  the affinity expressions specified by this field, but it may choose
                                  a node that violates one or more of the expressions. The node that is
                                  most preferred is the one with the greatest sum of weights, i.e.
                                  for each node that meets all of the scheduling requirements (resource
                                  request, requiredDuringScheduling affinity expressions, etc.),
                                  compute a sum by iterating through the elements of this field and adding
                                  "weight" to the sum if the node has pods which matches the corresponding podAffinityTerm; the
                                  node(s) with the highest sum are the most preferred.
                                items:
                                  description: The weights of all of the matched WeightedPodAffinityTerm
                                    fields are added per-node to find the most preferred
                                    node(s)
                                  properties:
                                    podAffinityTerm:
                                      description: Required. A pod affinity term,
                                        associated with the corresponding weight.
                                      properties:
                                        labelSelector:
                                          description: |-
                                            A label query over a set of resources, in this case pods.
                                            If it's null, this PodAffinityTerm matches with no Pods.
                                          properties:
                                            matchExpressions:
                                              description: matchExpressions is a list
                                                of label selector requirements. The
                                                requirements are ANDed.
                                              items:
                                                description: |-
                                                  A label selector requirement is a selector that contains values, a key, and an operator that
                                                  relates the key and values.
                                                properties:
                                                  key:
                                                    description: key is the label
                                                      key that the selector applies
                                                      to.
                                                    type: string
                                                  operator:
                                                    description: |-
                                                      operator represents a key's relationship to a set of values.
                                                      Valid operators are In, NotIn, Exists and DoesNotExist.
                                                    type: string
                                                  values:
                                                    description: |-
                                                      values is an array of string values. If the operator is In or NotIn,
                                                      the values array must be non-empty. If the operator is Exists or DoesNotExist,
                                                      the values array must be empty. This array is replaced during a strategic
                                                      merge patch.
                                                    items:
                                                      type: string
                                                    type: array
                                                    x-kubernetes-list-type: atomic
                                                required:
                                                - key
                                                - operator
                                                type: object
                                              type: array
                                              x-kubernetes-list-type: atomic
                                            matchLabels:
                                              additionalProperties:
                                                type: string
                                              description: |-
                                                matchLabels is a map of {key,value} pairs. A single {key,value} in the matchLabels
                                                map is equivalent to an element of matchExpressions, whose key field is "key", the
                                                operator is "In", and the values array contains only "value". The requirements are ANDed.
                                              type: object
                                          type: object
                                          x-kubernetes-map-type: atomic
                                        matchLabelKeys:
                                          description: |-
                                            MatchLabelKeys is a set of pod label keys to select which pods will
                                            be taken into consideration. The keys are used to lookup values from the
                                            incoming pod labels, those key-value labels are merged with `labelSelector` as `key in (value)`
                                            to select the group of existing pods which pods will be taken into consideration
                                            for the incoming pod's pod (anti) affinity. Keys that don't exist in the incoming
                                            pod labels will be ignored. The default value is empty.
                                            The same key is forbidden to exist in both matchLabelKeys and labelSelector.
                                            Also, matchLabelKeys cannot be set when labelSelector isn't set.
                                            This is an alpha field and requires enabling MatchLabelKeysInPodAffinity feature gate.
                                          items:
                                            type: string
                                          type: array
                                          x-kubernetes-list-type: atomic
                                        mismatchLabelKeys:
                                          description: |-
                                            MismatchLabelKeys is a set of pod label keys to select which pods will
                                            be taken into consideration. The keys are used to lookup values from the
                                            incoming pod labels, those key-value labels are merged with `labelSelector` as `key notin (value)`
                                            to select the group of existing pods which pods will be taken into consideration
                                            for the incoming pod's pod (anti) affinity. Keys that don't exist in the incoming
                                            pod labels will be ignored. The default value is empty.
                                            The same key is forbidden to exist in both mismatchLabelKeys and labelSelector.
                                            Also, mismatchLabelKeys cannot be set when labelSelector isn't set.
                                            This is an alpha field and requires enabling MatchLabelKeysInPodAffinity feature gate.
                                          items:
                                            type: string
                                          type: array
                                          x-kubernetes-list-type: atomic
                                        namespaceSelector:
                                          description: |-
                                            A label query over the set of namespaces that the term applies to.
                                            The term is applied to the union of the namespaces selected by this field
                                            and the ones listed in the namespaces field.
                                            null selector and null or empty namespaces list means "this pod's namespace".
                                            An empty selector ({}) matches all namespaces.
                                          properties:
                                            matchExpressions:
                                              description: matchExpressions is a list
                                                of label selector requirements. The
                                                requirements are ANDed.
                                              items:
                                                description: |-
                                                  A label selector requirement is a selector that contains values, a key, and an operator that
                                                  relates the key and values.
                                                properties:
                                                  key:
                                                    description: key is the label
                                                      key that the selector applies
                                                      to.
                                                    type: string
                                                  operator:
                                                    description: |-
                                                      operator represents a key's relationship to a set of values.
                                                      Valid operators are In, NotIn, Exists and DoesNotExist.
                                                    type: string
                                                  values:
                                                    description: |-
                                                      values is an array of string values. If the operator is In or NotIn,
                                                      the values array must be non-empty. If the operator is Exists or DoesNotExist,
                                                      the values array must be empty. This array is replaced during a strategic
                                                      merge patch.
                                                    items:
                                                      type: string
                                                    type: array
                                                    x-kubernetes-list-type: atomic
                                                required:
                                                - key
                                                - operator
                                                type: object
                                              type: array
                                              x-kubernetes-list-type: atomic
                                            matchLabels:
                                              additionalProperties:
                                                type: string
                                              description: |-
                                                matchLabels is a map of {key,value} pairs. A single {key,value} in the matchLabels
                                                map is equivalent to an element of matchExpressions, whose key field is "key", the
                                                operator is "In", and the values array contains only "value". The requirements are ANDed.
                                              type: object
                                          type: object
                                          x-kubernetes-map-type: atomic
                                        namespaces:
                                          description: |-
                                            namespaces specifies a static list of namespace names that the term applies to.
                                            The term is applied to the union of the namespaces listed in this field
                                            and the ones selected by namespaceSelector.
                                            null or empty namespaces list and null namespaceSelector means "this pod's namespace".
                                          items:
                                            type: string
                                          type: array
                                          x-kubernetes-list-type: atomic
                                        topologyKey:
                                          description: |-
                                            This pod should be co-located (affinity) or not co-located (anti-affinity) with the pods matching
                                            the labelSelector in the specified namespaces, where co-located is defined as running on a node
                                            whose value of the label with key topologyKey matches that of any node on which any of the
                                            selected pods is running.
                                            Empty topologyKey is not allowed.
                                          type: string
                                      required:
                                      - topologyKey
                                      type: object
                                    weight:
                                      description: |-
                                        weight associated with matching the corresponding podAffinityTerm,
                                        in the range 1-100.
                                      format: int32
                                      type: integer
                                  required:
                                  - podAffinityTerm
                                  - weight
                                  type: object
                                type: array
                                x-kubernetes-list-type: atomic
                              requiredDuringSchedulingIgnoredDuringExecution:
                                description: |-
                                  If the affinity requirements specified by this field are not met at
                                  scheduling time, the pod will not be scheduled onto the node.
                                  If the affinity requirements specified by this field cease to be met
                                  at some point during pod execution (e.g. due to a pod label update), the
                                  system may or may not try to eventually evict the pod from its node.
                                  When there are multiple elements, the lists of nodes corresponding to each
                                  podAffinityTerm are intersected, i.e. all terms must be satisfied.
                                items:
                                  description: |-
                                    Defines a set of pods (namely those matching the labelSelector
                                    relative to the given namespace(s)) that this pod should be
                                    co-located (affinity) or not co-located (anti-affinity) with,
                                    where co-located is defined as running on a node whose value of
                                    the label with key <topologyKey> matches that of any node on which
                                    a pod of the set of pods is running
                                  properties:
                                    labelSelector:
                                      description: |-
                                        A label query over a set of resources, in this case pods.
                                        If it's null, this PodAffinityTerm matches with no Pods.
                                      properties:
                                        matchExpressions:
                                          description: matchExpressions is a list
                                            of label selector requirements. The requirements
                                            are ANDed.
                                          items:
                                            description: |-
                                              A label selector requirement is a selector that contains values, a key, and an operator that
                                              relates the key and values.
                                            properties:
                                              key:
                                                description: key is the label key
                                                  that the selector applies to.
                                                type: string
                                              operator:
                                                description: |-
                                                  operator represents a key's relationship to a set of values.
                                                  Valid operators are In, NotIn, Exists and DoesNotExist.
                                                type: string
                                              values:
                                                description: |-
                                                  values is an array of string values. If the operator is In or NotIn,
                                                  the values array must be non-empty. If the operator is Exists or DoesNotExist,
                                                  the values array must be empty. This array is replaced during a strategic
                                                  merge patch.
                                                items:
                                                  type: string
                                                type: array
                                                x-kubernetes-list-type: atomic
                                            required:
                                            - key
                                            - operator
                                            type: object
                                          type: array
                                          x-kubernetes-list-type: atomic
                                        matchLabels:
                                          additionalProperties:
                                            type: string
                                          description: |-
                                            matchLabels is a map of {key,value} pairs. A single {key,value} in the matchLabels
                                            map is equivalent to an element of matchExpressions, whose key field is "key", the
                                            operator is "In", and the values array contains only "value". The requirements are ANDed.
                                          type: object
                                      type: object
                                      x-kubernetes-map-type: atomic
                                    matchLabelKeys:
                                      description: |-
                                        MatchLabelKeys is a set of pod label keys to select which pods will
                                        be taken into consideration. The keys are used to lookup values from the
                                        incoming pod labels, those key-value labels are merged with `labelSelector` as `key in (value)`
                                        to select the group of existing pods which pods will be taken into consideration
                                        for the incoming pod's pod (anti) affinity. Keys that don't exist in the incoming
                                        pod labels will be ignored. The default value is empty.
                                        The same key is forbidden to exist in both matchLabelKeys and labelSelector.
                                        Also, matchLabelKeys cannot be set when labelSelector isn't set.
                                        This is an alpha field and requires enabling MatchLabelKeysInPodAffinity feature gate.
                                      items:
                                        type: string
                                      type: array
                                      x-kubernetes-list-type: atomic
                                    mismatchLabelKeys:
                                      description: |-
                                        MismatchLabelKeys is a set of pod label keys to select which pods will
                                        be taken into consideration. The keys are used to lookup values from the
                                        incoming pod labels, those key-value labels are merged with `labelSelector` as `key notin (value)`
                                        to select the group of existing pods which pods will be taken into consideration
                                        for the incoming pod's pod (anti) affinity. Keys that don't exist in the incoming
                                        pod labels will be ignored. The default value is empty.
                                        The same key is forbidden to exist in both mismatchLabelKeys and labelSelector.
                                        Also, mismatchLabelKeys cannot be set when labelSelector isn't set.
                                        This is an alpha field and requires enabling MatchLabelKeysInPodAffinity feature gate.
                                      items:
                                        type: string
                                      type: array
                                      x-kubernetes-list-type: atomic
                                    namespaceSelector:
                                      description: |-
                                        A label query over the set of namespaces that the term applies to.
                                        The term is applied to the union of the namespaces selected by this field
                                        and the ones listed in the namespaces field.
                                        null selector and null or empty namespaces list means "this pod's namespace".
                                        An empty selector ({}) matches all namespaces.
                                      properties:
                                        matchExpressions:
                                          description: matchExpressions is a list
                                            of label selector requirements. The requirements
                                            are ANDed.
                                          items:
                                            description: |-
                                              A label selector requirement is a selector that contains values, a key, and an operator that
                                              relates the key and values.
                                            properties:
                                              key:
                                                description: key is the label key
                                                  that the selector applies to.
                                                type: string
                                              operator:
                                                description: |-
                                                  operator represents a key's relationship to a set of values.
                                                  Valid operators are In, NotIn, Exists and DoesNotExist.
                                                type: string
                                              values:
                                                description: |-
                                                  values is an array of string values. If the operator is In or NotIn,
                                                  the values array must be non-empty. If the operator is Exists or DoesNotExist,
                                                  the values array must be empty. This array is replaced during a strategic
                                                  merge patch.
                                                items:
                                                  type: string
                                                type: array
                                                x-kubernetes-list-type: atomic
                                            required:
                                            - key
                                            - operator
                                            type: object
                                          type: array
                                          x-kubernetes-list-type: atomic
                                        matchLabels:
                                          additionalProperties:
                                            type: string
                                          description: |-
                                            matchLabels is a map of {key,value} pairs. A single {key,value} in the matchLabels
                                            map is equivalent to an element of matchExpressions, whose key field is "key", the
                                            operator is "In", and the values array contains only "value". The requirements are ANDed.
                                          type: object
                                      type: object
                                      x-kubernetes-map-type: atomic
                                    namespaces:
                                      description: |-
                                        namespaces specifies a static list of namespace names that the term applies to.
                                        The term is applied to the union of the namespaces listed in this field
                                        and the ones selected by namespaceSelector.
                                        null or empty namespaces list and null namespaceSelector means "this pod's namespace".
                                      items:
                                        type: string
                                      type: array
                                      x-kubernetes-list-type: atomic
                                    topologyKey:
                                      description: |-
                                        This pod should be co-located (affinity) or not co-located (anti-affinity) with the pods matching
                                        the labelSelector in the specified namespaces, where co-located is defined as running on a node
                                        whose value of the label with key topologyKey matches that of any node on which any of the
                                        selected pods is running.
                                        Empty topologyKey is not allowed.
                                      type: string
                                  required:
                                  - topologyKey
                                  type: object
                                type: array
                                x-kubernetes-list-type: atomic
                            type: object
                          podAntiAffinity:
                            description: Describes pod anti-affinity scheduling rules
                              (e.g. avoid putting this pod in the same node, zone,
                              etc. as some other pod(s)).
                            properties:
                              preferredDuringSchedulingIgnoredDuringExecution:
                                description: |-
                                  The scheduler will prefer to schedule pods to nodes that satisfy
                                  the anti-affinity expressions specified by this field, but it may choose
                                  a node that violates one or more of the expressions. The node that is
                                  most preferred is the one with the greatest sum of weights, i.e.
                                  for each node that meets all of the scheduling requirements (resource
                                  request, requiredDuringScheduling anti-affinity expressions, etc.),
                                  compute a sum by iterating through the elements of this field and adding
                                  "weight" to the sum if the node has pods which matches the corresponding podAffinityTerm; the
                                  node(s) with the highest sum are the most preferred.
                                items:
                                  description: The weights of all of the matched WeightedPodAffinityTerm
                                    fields are added per-node to find the most preferred
                                    node(s)
                                  properties:
                                    podAffinityTerm:
                                      description: Required. A pod affinity term,
                                        associated with the corresponding weight.
                                      properties:
                                        labelSelector:
                                          description: |-
                                            A label query over a set of resources, in this case pods.
                                            If it's null, this PodAffinityTerm matches with no Pods.
                                          properties:
                                            matchExpressions:
                                              description: matchExpressions is a list
                                                of label selector requirements. The
                                                requirements are ANDed.
                                              items:
                                                description: |-
                                                  A label selector requirement is a selector that contains values, a key, and an operator that
                                                  relates the key and values.
                                                properties:
                                                  key:
                                                    description: key is the label
                                                      key that the selector applies
                                                      to.
                                                    type: string
                                                  operator:
                                                    description: |-
                                                      operator represents a key's relationship to a set of values.
                                                      Valid operators are In, NotIn, Exists and DoesNotExist.
                                                    type: string
                                                  values:
                                                    description: |-
                                                      values is an array of string values. If the operator is In or NotIn,
                                                      the values array must be non-empty. If the operator is Exists or DoesNotExist,
                                                      the values array must be empty. This array is replaced during a strategic
                                                      merge patch.
                                                    items:
                                                      type: string
                                                    type: array
                                                    x-kubernetes-list-type: atomic
                                                required:
                                                - key
                                                - operator
                                                type: object
                                              type: array
                                              x-kubernetes-list-type: atomic
                                            matchLabels:
                                              additionalProperties:
                                                type: string
                                              description: |-
                                                matchLabels is a map of {key,value} pairs. A single {key,value} in the matchLabels
                                                map is equivalent to an element of matchExpressions, whose key field is "key", the
                                                operator is "In", and the values array contains only "value". The requirements are ANDed.
                                              type: object
                                          type: object
                                          x-kubernetes-map-type: atomic
                                        matchLabelKeys:
                                          description: |-
                                            MatchLabelKeys is a set of pod label keys to select which pods will
                                            be taken into consideration. The keys are used to lookup values from the
                                            incoming pod labels, those key-value labels are merged with `labelSelector` as `key in (value)`
                                            to select the group of existing pods which pods will be taken into consideration
                                            for the incoming pod's pod (anti) affinity. Keys that don't exist in the incoming
                                            pod labels will be ignored. The default value is empty.
                                            The same key is forbidden to exist in both matchLabelKeys and labelSelector.
                                            Also, matchLabelKeys cannot be set when labelSelector isn't set.
                                            This is an alpha field and requires enabling MatchLabelKeysInPodAffinity feature gate.
                                          items:
                                            type: string
                                          type: array
                                          x-kubernetes-list-type: atomic
                                        mismatchLabelKeys:
                                          description: |-
                                            MismatchLabelKeys is a set of pod label keys to select which pods will
                                            be taken into consideration. The keys are used to lookup values from the
                                            incoming pod labels, those key-value labels are merged with `labelSelector` as `key notin (value)`
                                            to select the group of existing pods which pods will be taken into consideration
                                            for the incoming pod's pod (anti) affinity. Keys that don't exist in the incoming
                                            pod labels will be ignored. The default value is empty.
                                            The same key is forbidden to exist in both mismatchLabelKeys and labelSelector.
                                            Also, mismatchLabelKeys cannot be set when labelSelector isn't set.
                                            This is an alpha field and requires enabling MatchLabelKeysInPodAffinity feature gate.
                                          items:
                                            type: string
                                          type: array
                                          x-kubernetes-list-type: atomic
                                        namespaceSelector:
                                          description: |-
                                            A label query over the set of namespaces that the term applies to.
                                            The term is applied to the union of the namespaces selected by this field
                                            and the ones listed in the namespaces field.
                                            null selector and null or empty namespaces list means "this pod's namespace".
                                            An empty selector ({}) matches all namespaces.
                                          properties:
                                            matchExpressions:
                                              description: matchExpressions is a list
                                                of label selector requirements. The
                                                requirements are ANDed.
                                              items:
                                                description: |-
                                                  A label selector requirement is a selector that contains values, a key, and an operator that
                                                  relates the key and values.
                                                properties:
                                                  key:
                                                    description: key is the label
                                                      key that the selector applies
                                                      to.
                                                    type: string
                                                  operator:
                                                    description: |-
                                                      operator represents a key's relationship to a set of values.
                                                      Valid operators are In, NotIn, Exists and DoesNotExist.
                                                    type: string
                                                  values:
                                                    description: |-
                                                      values is an array of string values. If the operator is In or NotIn,
                                                      the values array must be non-empty. If the operator is Exists or DoesNotExist,
                                                      the values array must be empty. This array is replaced during a strategic
                                                      merge patch.
                                                    items:
                                                      type: string
                                                    type: array
                                                    x-kubernetes-list-type: atomic
                                                required:
                                                - key
                                                - operator
                                                type: object
                                              type: array
                                              x-kubernetes-list-type: atomic
                                            matchLabels:
                                              additionalProperties:
                                                type: string
                                              description: |-
                                                matchLabels is a map of {key,value} pairs. A single {key,value} in the matchLabels
                                                map is equivalent to an element of matchExpressions, whose key field is "key", the
                                                operator is "In", and the values array contains only "value". The requirements are ANDed.
                                              type: object
                                          type: object
                                          x-kubernetes-map-type: atomic
                                        namespaces:
                                          description: |-
                                            namespaces specifies a static list of namespace names that the term applies to.
                                            The term is applied to the union of the namespaces listed in this field
                                            and the ones selected by namespaceSelector.
                                            null or empty namespaces list and null namespaceSelector means "this pod's namespace".
                                          items:
                                            type: string
                                          type: array
                                          x-kubernetes-list-type: atomic
                                        topologyKey:
                                          description: |-
                                            This pod should be co-located (affinity) or not co-located (anti-affinity) with the pods matching
                                            the labelSelector in the specified namespaces, where co-located is defined as running on a node
                                            whose value of the label with key topologyKey matches that of any node on which any of the
                                            selected pods is running.
                                            Empty topologyKey is not allowed.
                                          type: string
                                      required:
                                      - topologyKey
                                      type: object
                                    weight:
                                      description: |-
                                        weight associated with matching the corresponding podAffinityTerm,
                                        in the range 1-100.
                                      format: int32
                                      type: integer
                                  required:
                                  - podAffinityTerm
                                  - weight
                                  type: object
                                type: array
                                x-kubernetes-list-type: atomic
                              requiredDuringSchedulingIgnoredDuringExecution:
                                description: |-
                                  If the anti-affinity requirements specified by this field are not met at
                                  scheduling time, the pod will not be scheduled onto the node.
                                  If the anti-affinity requirements specified by this field cease to be met
                                  at some point during pod execution (e.g. due to a pod label update), the
                                  system may or may not try to eventually evict the pod from its node.
                                  When there are multiple elements, the lists of nodes corresponding to each
                                  podAffinityTerm are intersected, i.e. all terms must be satisfied.
                                items:
                                  description: |-
                                    Defines a set of pods (namely those matching the labelSelector
                                    relative to the given namespace(s)) that this pod should be
                                    co-located (affinity) or not co-located (anti-affinity) with,
                                    where co-located is defined as running on a node whose value of
                                    the label with key <topologyKey> matches that of any node on which
                                    a pod of the set of pods is running
                                  properties:
                                    labelSelector:
                                      description: |-
                                        A label query over a set of resources, in this case pods.
                                        If it's null, this PodAffinityTerm matches with no Pods.
                                      properties:
                                        matchExpressions:
                                          description: matchExpressions is a list
                                            of label selector requirements. The requirements
                                            are ANDed.
                                          items:
                                            description: |-
                                              A label selector requirement is a selector that contains values, a key, and an operator that
                                              relates the key and values.
                                            properties:
                                              key:
                                                description: key is the label key
                                                  that the selector applies to.
                                                type: string
                                              operator:
                                                description: |-
                                                  operator represents a key's relationship to a set of values.
                                                  Valid operators are In, NotIn, Exists and DoesNotExist.
                                                type: string
                                              values:
                                                description: |-
                                                  values is an array of string values. If the operator is In or NotIn,
                                                  the values array must be non-empty. If the operator is Exists or DoesNotExist,
                                                  the values array must be empty. This array is replaced during a strategic
                                                  merge patch.
                                                items:
                                                  type: string
                                                type: array
                                                x-kubernetes-list-type: atomic
                                            required:
                                            - key
                                            - operator
                                            type: object
                                          type: array
                                          x-kubernetes-list-type: atomic
                                        matchLabels:
                                          additionalProperties:
                                            type: string
                                          description: |-
                                            matchLabels is a map of {key,value} pairs. A single {key,value} in the matchLabels
                                            map is equivalent to an element of matchExpressions, whose key field is "key", the
                                            operator is "In", and the values array contains only "value". The requirements are ANDed.
                                          type: object
                                      type: object
                                      x-kubernetes-map-type: atomic
                                    matchLabelKeys:
                                      description: |-
                                        MatchLabelKeys is a set of pod label keys to select which pods will
                                        be taken into consideration. The keys are used to lookup values from the
                                        incoming pod labels, those key-value labels are merged with `labelSelector` as `key in (value)`
                                        to select the group of existing pods which pods will be taken into consideration
                                        for the incoming pod's pod (anti) affinity. Keys that don't exist in the incoming
                                        pod labels will be ignored. The default value is empty.
                                        The same key is forbidden to exist in both matchLabelKeys and labelSelector.
                                        Also, matchLabelKeys cannot be set when labelSelector isn't set.
                                        This is an alpha field and requires enabling MatchLabelKeysInPodAffinity feature gate.
                                      items:
                                        type: string
                                      type: array
                                      x-kubernetes-list-type: atomic
                                    mismatchLabelKeys:
                                      description: |-
                                        MismatchLabelKeys is a set of pod label keys to select which pods will
                                        be taken into consideration. The keys are used to lookup values from the
                                        incoming pod labels, those key-value labels are merged with `labelSelector` as `key notin (value)`
                                        to select the group of existing pods which pods will be taken into consideration
                                        for the incoming pod's pod (anti) affinity. Keys that don't exist in the incoming
                                        pod labels will be ignored. The default value is empty.
                                        The same key is forbidden to exist in both mismatchLabelKeys and labelSelector.
                                        Also, mismatchLabelKeys cannot be set when labelSelector isn't set.
                                        This is an alpha field and requires enabling MatchLabelKeysInPodAffinity feature gate.
                                      items:
                                        type: string
                                      type: array
                                      x-kubernetes-list-type: atomic
                                    namespaceSelector:
                                      description: |-
                                        A label query over the set of namespaces that the term applies to.
                                        The term is applied to the union of the namespaces selected by this field
                                        and the ones listed in the namespaces field.
                                        null selector and null or empty namespaces list means "this pod's namespace".
                                        An empty selector ({}) matches all namespaces.
                                      properties:
                                        matchExpressions:
                                          description: matchExpressions is a list
                                            of label selector requirements. The requirements
                                            are ANDed.
                                          items:
                                            description: |-
                                              A label selector requirement is a selector that contains values, a key, and an operator that
                                              relates the key and values.
                                            properties:
                                              key:
                                                description: key is the label key
                                                  that the selector applies to.
                                                type: string
                                              operator:
                                                description: |-
                                                  operator represents a key's relationship to a set of values.
                                                  Valid operators are In, NotIn, Exists and DoesNotExist.
                                                type: string
                                              values:
                                                description: |-
                                                  values is an array of string values. If the operator is In or NotIn,
                                                  the values array must be non-empty. If the operator is Exists or DoesNotExist,
                                                  the values array must be empty. This array is replaced during a strategic
                                                  merge patch.
                                                items:
                                                  type: string
                                                type: array
                                                x-kubernetes-list-type: atomic
                                            required:
                                            - key
                                            - operator
                                            type: object
                                          type: array
                                          x-kubernetes-list-type: atomic
                                        matchLabels:
                                          additionalProperties:
                                            type: string
                                          description: |-
                                            matchLabels is a map of {key,value} pairs. A single {key,value} in the matchLabels
                                            map is equivalent to an element of matchExpressions, whose key field is "key", the
                                            operator is "In", and the values array contains only "value". The requirements are ANDed.
                                          type: object
                                      type: object
                                      x-kubernetes-map-type: atomic
                                    namespaces:
                                      description: |-
                                        namespaces specifies a static list of namespace names that the term applies to.
                                        The term is applied to the union of the namespaces listed in this field
                                        and the ones selected by namespaceSelector.
                                        null or empty namespaces list and null namespaceSelector means "this pod's namespace".
                                      items:
                                        type: string
                                      type: array
                                      x-kubernetes-list-type: atomic
                                    topologyKey:
                                      description: |-
                                        This pod should be co-located (affinity) or not co-located (anti-affinity) with the pods matching
                                        the labelSelector in the specified namespaces, where co-located is defined as running on a node
                                        whose value of the label with key topologyKey matches that of any node on which any of the
                                        selected pods is running.
                                        Empty topologyKey is not allowed.
                                      type: string
                                  required:
                                  - topologyKey
                                  type: object
                                type: array
                                x-kubernetes-list-type: atomic
                            type: object
                        type: object
                      annotations:
                        additionalProperties:
                          type: string
                        description: |-
                          Annotations is an unstructured key value map stored with a resource that
                          may be set by external tools to store and retrieve arbitrary metadata.
                          They are not queryable and should be preserved when modifying objects.
                          [More
                          info](https://kubernetes.io/docs/concepts/overview/working-with-objects/annotations).
                        type: object
                      labels:
                        additionalProperties:
                          type: string
                        description: |-
                          Map of string keys and values that can be used to organize and categorize
                          (scope and select) objects. May match selectors of replication
                          controllers and services. [More
                          info](https://kubernetes.io/docs/concepts/overview/working-with-objects/labels).
                        type: object
                      nodeName:
                        description: |-
                          NodeName is a request to schedule this pod onto a specific node. If it is
                          non-empty, the scheduler simply schedules this pod onto that node,
                          assuming that it fits resource requirements.
                        type: string
                      nodeSelector:
                        additionalProperties:
                          type: string
                        description: |-
                          NodeSelector is a selector which must be true for the pod to fit on a
                          node. Selector which must match a node's labels for the pod to be
                          scheduled on that node. [More
                          info](https://kubernetes.io/docs/concepts/configuration/assign-pod-node/).
                        type: object
                      tolerations:
                        description: If specified, the pod's tolerations.
                        items:
                          description: |-
                            The pod this Toleration is attached to tolerates any taint that matches
                            the triple <key,value,effect> using the matching operator <operator>.
                          properties:
                            effect:
                              description: |-
                                Effect indicates the taint effect to match. Empty means match all taint effects.
                                When specified, allowed values are NoSchedule, PreferNoSchedule and NoExecute.
                              type: string
                            key:
                              description: |-
                                Key is the taint key that the toleration applies to. Empty means match all taint keys.
                                If the key is empty, operator must be Exists; this combination means to match all values and all keys.
                              type: string
                            operator:
                              description: |-
                                Operator represents a key's relationship to the value.
                                Valid operators are Exists and Equal. Defaults to Equal.
                                Exists is equivalent to wildcard for value, so that a pod can
                                tolerate all taints of a particular category.
                              type: string
                            tolerationSeconds:
                              description: |-
                                TolerationSeconds represents the period of time the toleration (which must be
                                of effect NoExecute, otherwise this field is ignored) tolerates the taint. By default,
                                it is not set, which means tolerate the taint forever (do not evict). Zero and
                                negative values will be treated as 0 (evict immediately) by the system.
                              format: int64
                              type: integer
                            value:
                              description: |-
                                Value is the taint value the toleration matches to.
                                If the operator is Exists, the value should be empty, otherwise just a regular string.
                              type: string
                          type: object
                        type: array
                    type: object
                  service:
                    properties:
                      annotations:
                        additionalProperties:
                          type: string
                        description: |-
                          Annotations is an unstructured key value map stored with a resource that
                          may be set by external tools to store and retrieve arbitrary metadata.
                          They are not queryable and should be preserved when modifying objects.
                          [More
                          info](https://kubernetes.io/docs/concepts/overview/working-with-objects/annotations).
                        type: object
                      labels:
                        additionalProperties:
                          type: string
                        description: |-
                          Map of string keys and values that can be used to organize and categorize
                          (scope and select) objects. May match selectors of replication
                          controllers and services. [More
                          info](https://kubernetes.io/docs/concepts/overview/working-with-objects/labels).
                        type: object
                      ports:
                        properties:
                          http:
                            default: 80
                            maximum: 65535
                            minimum: 1
                            type: integer
                          https:
                            default: 443
                            maximum: 65535
                            minimum: 1
                            type: integer
                        type: object
                      type:
                        default: ClusterIP
                        enum:
                        - ClusterIP
                        - NodePort
                        - LoadBalancer
                        type: string
                    type: object
                type: object
              imagePullPolicy:
                default: IfNotPresent
                description: PullPolicy describes a policy for if/when to pull a container
                  image
                enum:
                - Always
                - IfNotPresent
                - Never
                type: string
              nats:
                properties:
                  containerSpec:
                    properties:
                      livenessProbe:
                        description: |-
                          Periodic probe of container liveness. Container will be restarted if the
                          probe fails. Cannot be updated. [More
                          info](https://kubernetes.io/docs/concepts/workloads/pods/pod-lifecycle#container-probes).
                        properties:
                          exec:
                            description: Exec specifies the action to take.
                            properties:
                              command:
                                description: |-
                                  Command is the command line to execute inside the container, the working directory for the
                                  command  is root ('/') in the container's filesystem. The command is simply exec'd, it is
                                  not run inside a shell, so traditional shell instructions ('|', etc) won't work. To use
                                  a shell, you need to explicitly call out to that shell.
                                  Exit status of 0 is treated as live/healthy and non-zero is unhealthy.
                                items:
                                  type: string
                                type: array
                                x-kubernetes-list-type: atomic
                            type: object
                          failureThreshold:
                            description: |-
                              Minimum consecutive failures for the probe to be considered failed after having succeeded.
                              Defaults to 3. Minimum value is 1.
                            format: int32
                            type: integer
                          grpc:
                            description: GRPC specifies an action involving a GRPC
                              port.
                            properties:
                              port:
                                description: Port number of the gRPC service. Number
                                  must be in the range 1 to 65535.
                                format: int32
                                type: integer
                              service:
                                description: |-
                                  Service is the name of the service to place in the gRPC HealthCheckRequest
                                  (see https://github.com/grpc/grpc/blob/master/doc/health-checking.md).


                                  If this is not specified, the default behavior is defined by gRPC.
                                type: string
                            required:
                            - port
                            type: object
                          httpGet:
                            description: HTTPGet specifies the http request to perform.
                            properties:
                              host:
                                description: |-
                                  Host name to connect to, defaults to the pod IP. You probably want to set
                                  "Host" in httpHeaders instead.
                                type: string
                              httpHeaders:
                                description: Custom headers to set in the request.
                                  HTTP allows repeated headers.
                                items:
                                  description: HTTPHeader describes a custom header
                                    to be used in HTTP probes
                                  properties:
                                    name:
                                      description: |-
                                        The header field name.
                                        This will be canonicalized upon output, so case-variant names will be understood as the same header.
                                      type: string
                                    value:
                                      description: The header field value
                                      type: string
                                  required:
                                  - name
                                  - value
                                  type: object
                                type: array
                                x-kubernetes-list-type: atomic
                              path:
                                description: Path to access on the HTTP server.
                                type: string
                              port:
                                anyOf:
                                - type: integer
                                - type: string
                                description: |-
                                  Name or number of the port to access on the container.
                                  Number must be in the range 1 to 65535.
                                  Name must be an IANA_SVC_NAME.
                                x-kubernetes-int-or-string: true
                              scheme:
                                description: |-
                                  Scheme to use for connecting to the host.
                                  Defaults to HTTP.
                                type: string
                            required:
                            - port
                            type: object
                          initialDelaySeconds:
                            description: |-
                              Number of seconds after the container has started before liveness probes are initiated.
                              More info: https://kubernetes.io/docs/concepts/workloads/pods/pod-lifecycle#container-probes
                            format: int32
                            type: integer
                          periodSeconds:
                            description: |-
                              How often (in seconds) to perform the probe.
                              Default to 10 seconds. Minimum value is 1.
                            format: int32
                            type: integer
                          successThreshold:
                            description: |-
                              Minimum consecutive successes for the probe to be considered successful after having failed.
                              Defaults to 1. Must be 1 for liveness and startup. Minimum value is 1.
                            format: int32
                            type: integer
                          tcpSocket:
                            description: TCPSocket specifies an action involving a
                              TCP port.
                            properties:
                              host:
                                description: 'Optional: Host name to connect to, defaults
                                  to the pod IP.'
                                type: string
                              port:
                                anyOf:
                                - type: integer
                                - type: string
                                description: |-
                                  Number or name of the port to access on the container.
                                  Number must be in the range 1 to 65535.
                                  Name must be an IANA_SVC_NAME.
                                x-kubernetes-int-or-string: true
                            required:
                            - port
                            type: object
                          terminationGracePeriodSeconds:
                            description: |-
                              Optional duration in seconds the pod needs to terminate gracefully upon probe failure.
                              The grace period is the duration in seconds after the processes running in the pod are sent
                              a termination signal and the time when the processes are forcibly halted with a kill signal.
                              Set this value longer than the expected cleanup time for your process.
                              If this value is nil, the pod's terminationGracePeriodSeconds will be used. Otherwise, this
                              value overrides the value provided by the pod spec.
                              Value must be non-negative integer. The value zero indicates stop immediately via
                              the kill signal (no opportunity to shut down).
                              This is a beta field and requires enabling ProbeTerminationGracePeriod feature gate.
                              Minimum value is 1. spec.terminationGracePeriodSeconds is used if unset.
                            format: int64
                            type: integer
                          timeoutSeconds:
                            description: |-
                              Number of seconds after which the probe times out.
                              Defaults to 1 second. Minimum value is 1.
                              More info: https://kubernetes.io/docs/concepts/workloads/pods/pod-lifecycle#container-probes
                            format: int32
                            type: integer
                        type: object
                      readinessProbe:
                        description: |-
                          Periodic probe of container service readiness. Container will be removed
                          from service endpoints if the probe fails. Cannot be updated. [More
                          info](https://kubernetes.io/docs/concepts/workloads/pods/pod-lifecycle#container-probes).
                        properties:
                          exec:
                            description: Exec specifies the action to take.
                            properties:
                              command:
                                description: |-
                                  Command is the command line to execute inside the container, the working directory for the
                                  command  is root ('/') in the container's filesystem. The command is simply exec'd, it is
                                  not run inside a shell, so traditional shell instructions ('|', etc) won't work. To use
                                  a shell, you need to explicitly call out to that shell.
                                  Exit status of 0 is treated as live/healthy and non-zero is unhealthy.
                                items:
                                  type: string
                                type: array
                                x-kubernetes-list-type: atomic
                            type: object
                          failureThreshold:
                            description: |-
                              Minimum consecutive failures for the probe to be considered failed after having succeeded.
                              Defaults to 3. Minimum value is 1.
                            format: int32
                            type: integer
                          grpc:
                            description: GRPC specifies an action involving a GRPC
                              port.
                            properties:
                              port:
                                description: Port number of the gRPC service. Number
                                  must be in the range 1 to 65535.
                                format: int32
                                type: integer
                              service:
                                description: |-
                                  Service is the name of the service to place in the gRPC HealthCheckRequest
                                  (see https://github.com/grpc/grpc/blob/master/doc/health-checking.md).


                                  If this is not specified, the default behavior is defined by gRPC.
                                type: string
                            required:
                            - port
                            type: object
                          httpGet:
                            description: HTTPGet specifies the http request to perform.
                            properties:
                              host:
                                description: |-
                                  Host name to connect to, defaults to the pod IP. You probably want to set
                                  "Host" in httpHeaders instead.
                                type: string
                              httpHeaders:
                                description: Custom headers to set in the request.
                                  HTTP allows repeated headers.
                                items:
                                  description: HTTPHeader describes a custom header
                                    to be used in HTTP probes
                                  properties:
                                    name:
                                      description: |-
                                        The header field name.
                                        This will be canonicalized upon output, so case-variant names will be understood as the same header.
                                      type: string
                                    value:
                                      description: The header field value
                                      type: string
                                  required:
                                  - name
                                  - value
                                  type: object
                                type: array
                                x-kubernetes-list-type: atomic
                              path:
                                description: Path to access on the HTTP server.
                                type: string
                              port:
                                anyOf:
                                - type: integer
                                - type: string
                                description: |-
                                  Name or number of the port to access on the container.
                                  Number must be in the range 1 to 65535.
                                  Name must be an IANA_SVC_NAME.
                                x-kubernetes-int-or-string: true
                              scheme:
                                description: |-
                                  Scheme to use for connecting to the host.
                                  Defaults to HTTP.
                                type: string
                            required:
                            - port
                            type: object
                          initialDelaySeconds:
                            description: |-
                              Number of seconds after the container has started before liveness probes are initiated.
                              More info: https://kubernetes.io/docs/concepts/workloads/pods/pod-lifecycle#container-probes
                            format: int32
                            type: integer
                          periodSeconds:
                            description: |-
                              How often (in seconds) to perform the probe.
                              Default to 10 seconds. Minimum value is 1.
                            format: int32
                            type: integer
                          successThreshold:
                            description: |-
                              Minimum consecutive successes for the probe to be considered successful after having failed.
                              Defaults to 1. Must be 1 for liveness and startup. Minimum value is 1.
                            format: int32
                            type: integer
                          tcpSocket:
                            description: TCPSocket specifies an action involving a
                              TCP port.
                            properties:
                              host:
                                description: 'Optional: Host name to connect to, defaults
                                  to the pod IP.'
                                type: string
                              port:
                                anyOf:
                                - type: integer
                                - type: string
                                description: |-
                                  Number or name of the port to access on the container.
                                  Number must be in the range 1 to 65535.
                                  Name must be an IANA_SVC_NAME.
                                x-kubernetes-int-or-string: true
                            required:
                            - port
                            type: object
                          terminationGracePeriodSeconds:
                            description: |-
                              Optional duration in seconds the pod needs to terminate gracefully upon probe failure.
                              The grace period is the duration in seconds after the processes running in the pod are sent
                              a termination signal and the time when the processes are forcibly halted with a kill signal.
                              Set this value longer than the expected cleanup time for your process.
                              If this value is nil, the pod's terminationGracePeriodSeconds will be used. Otherwise, this
                              value overrides the value provided by the pod spec.
                              Value must be non-negative integer. The value zero indicates stop immediately via
                              the kill signal (no opportunity to shut down).
                              This is a beta field and requires enabling ProbeTerminationGracePeriod feature gate.
                              Minimum value is 1. spec.terminationGracePeriodSeconds is used if unset.
                            format: int64
                            type: integer
                          timeoutSeconds:
                            description: |-
                              Number of seconds after which the probe times out.
                              Defaults to 1 second. Minimum value is 1.
                              More info: https://kubernetes.io/docs/concepts/workloads/pods/pod-lifecycle#container-probes
                            format: int32
                            type: integer
                        type: object
                      resources:
                        description: |-
                          Compute Resources required by this container. Cannot be updated. [More
                          info](https://kubernetes.io/docs/concepts/configuration/manage-resources-containers/).
                        properties:
                          claims:
                            description: |-
                              Claims lists the names of resources, defined in spec.resourceClaims,
                              that are used by this container.


                              This is an alpha field and requires enabling the
                              DynamicResourceAllocation feature gate.


                              This field is immutable. It can only be set for containers.
                            items:
                              description: ResourceClaim references one entry in PodSpec.ResourceClaims.
                              properties:
                                name:
                                  description: |-
                                    Name must match the name of one entry in pod.spec.resourceClaims of
                                    the Pod where this field is used. It makes that resource available
                                    inside a container.
                                  type: string
                              required:
                              - name
                              type: object
                            type: array
                            x-kubernetes-list-map-keys:
                            - name
                            x-kubernetes-list-type: map
                          limits:
                            additionalProperties:
                              anyOf:
                              - type: integer
                              - type: string
                              pattern: ^(\+|-)?(([0-9]+(\.[0-9]*)?)|(\.[0-9]+))(([KMGTPE]i)|[numkMGTPE]|([eE](\+|-)?(([0-9]+(\.[0-9]*)?)|(\.[0-9]+))))?$
                              x-kubernetes-int-or-string: true
                            description: |-
                              Limits describes the maximum amount of compute resources allowed.
                              More info: https://kubernetes.io/docs/concepts/configuration/manage-resources-containers/
                            type: object
                          requests:
                            additionalProperties:
                              anyOf:
                              - type: integer
                              - type: string
                              pattern: ^(\+|-)?(([0-9]+(\.[0-9]*)?)|(\.[0-9]+))(([KMGTPE]i)|[numkMGTPE]|([eE](\+|-)?(([0-9]+(\.[0-9]*)?)|(\.[0-9]+))))?$
                              x-kubernetes-int-or-string: true
                            description: |-
                              Requests describes the minimum amount of compute resources required.
                              If Requests is omitted for a container, it defaults to Limits if that is explicitly specified,
                              otherwise to an implementation-defined value. Requests cannot exceed Limits.
                              More info: https://kubernetes.io/docs/concepts/configuration/manage-resources-containers/
                            type: object
                        type: object
                      startupProbe:
                        description: |-
                          StartupProbe indicates that the Pod has successfully initialized. If
                          specified, no other probes are executed until this completes
                          successfully. If this probe fails, the Pod will be restarted, just as if
                          the livenessProbe failed. This can be used to provide different probe
                          parameters at the beginning of a Pod's lifecycle, when it might take a
                          long time to load data or warm a cache, than during steady-state
                          operation. This cannot be updated. [More
                          info](https://kubernetes.io/docs/concepts/workloads/pods/pod-lifecycle#container-probes).
                        properties:
                          exec:
                            description: Exec specifies the action to take.
                            properties:
                              command:
                                description: |-
                                  Command is the command line to execute inside the container, the working directory for the
                                  command  is root ('/') in the container's filesystem. The command is simply exec'd, it is
                                  not run inside a shell, so traditional shell instructions ('|', etc) won't work. To use
                                  a shell, you need to explicitly call out to that shell.
                                  Exit status of 0 is treated as live/healthy and non-zero is unhealthy.
                                items:
                                  type: string
                                type: array
                                x-kubernetes-list-type: atomic
                            type: object
                          failureThreshold:
                            description: |-
                              Minimum consecutive failures for the probe to be considered failed after having succeeded.
                              Defaults to 3. Minimum value is 1.
                            format: int32
                            type: integer
                          grpc:
                            description: GRPC specifies an action involving a GRPC
                              port.
                            properties:
                              port:
                                description: Port number of the gRPC service. Number
                                  must be in the range 1 to 65535.
                                format: int32
                                type: integer
                              service:
                                description: |-
                                  Service is the name of the service to place in the gRPC HealthCheckRequest
                                  (see https://github.com/grpc/grpc/blob/master/doc/health-checking.md).


                                  If this is not specified, the default behavior is defined by gRPC.
                                type: string
                            required:
                            - port
                            type: object
                          httpGet:
                            description: HTTPGet specifies the http request to perform.
                            properties:
                              host:
                                description: |-
                                  Host name to connect to, defaults to the pod IP. You probably want to set
                                  "Host" in httpHeaders instead.
                                type: string
                              httpHeaders:
                                description: Custom headers to set in the request.
                                  HTTP allows repeated headers.
                                items:
                                  description: HTTPHeader describes a custom header
                                    to be used in HTTP probes
                                  properties:
                                    name:
                                      description: |-
                                        The header field name.
                                        This will be canonicalized upon output, so case-variant names will be understood as the same header.
                                      type: string
                                    value:
                                      description: The header field value
                                      type: string
                                  required:
                                  - name
                                  - value
                                  type: object
                                type: array
                                x-kubernetes-list-type: atomic
                              path:
                                description: Path to access on the HTTP server.
                                type: string
                              port:
                                anyOf:
                                - type: integer
                                - type: string
                                description: |-
                                  Name or number of the port to access on the container.
                                  Number must be in the range 1 to 65535.
                                  Name must be an IANA_SVC_NAME.
                                x-kubernetes-int-or-string: true
                              scheme:
                                description: |-
                                  Scheme to use for connecting to the host.
                                  Defaults to HTTP.
                                type: string
                            required:
                            - port
                            type: object
                          initialDelaySeconds:
                            description: |-
                              Number of seconds after the container has started before liveness probes are initiated.
                              More info: https://kubernetes.io/docs/concepts/workloads/pods/pod-lifecycle#container-probes
                            format: int32
                            type: integer
                          periodSeconds:
                            description: |-
                              How often (in seconds) to perform the probe.
                              Default to 10 seconds. Minimum value is 1.
                            format: int32
                            type: integer
                          successThreshold:
                            description: |-
                              Minimum consecutive successes for the probe to be considered successful after having failed.
                              Defaults to 1. Must be 1 for liveness and startup. Minimum value is 1.
                            format: int32
                            type: integer
                          tcpSocket:
                            description: TCPSocket specifies an action involving a
                              TCP port.
                            properties:
                              host:
                                description: 'Optional: Host name to connect to, defaults
                                  to the pod IP.'
                                type: string
                              port:
                                anyOf:
                                - type: integer
                                - type: string
                                description: |-
                                  Number or name of the port to access on the container.
                                  Number must be in the range 1 to 65535.
                                  Name must be an IANA_SVC_NAME.
                                x-kubernetes-int-or-string: true
                            required:
                            - port
                            type: object
                          terminationGracePeriodSeconds:
                            description: |-
                              Optional duration in seconds the pod needs to terminate gracefully upon probe failure.
                              The grace period is the duration in seconds after the processes running in the pod are sent
                              a termination signal and the time when the processes are forcibly halted with a kill signal.
                              Set this value longer than the expected cleanup time for your process.
                              If this value is nil, the pod's terminationGracePeriodSeconds will be used. Otherwise, this
                              value overrides the value provided by the pod spec.
                              Value must be non-negative integer. The value zero indicates stop immediately via
                              the kill signal (no opportunity to shut down).
                              This is a beta field and requires enabling ProbeTerminationGracePeriod feature gate.
                              Minimum value is 1. spec.terminationGracePeriodSeconds is used if unset.
                            format: int64
                            type: integer
                          timeoutSeconds:
                            description: |-
                              Number of seconds after which the probe times out.
                              Defaults to 1 second. Minimum value is 1.
                              More info: https://kubernetes.io/docs/concepts/workloads/pods/pod-lifecycle#container-probes
                            format: int32
                            type: integer
                        type: object
                    type: object
                  podSpec:
                    properties:
                      affinity:
                        description: If specified, the pod's scheduling constraints
                        properties:
                          nodeAffinity:
                            description: Describes node affinity scheduling rules
                              for the pod.
                            properties:
                              preferredDuringSchedulingIgnoredDuringExecution:
                                description: |-
                                  The scheduler will prefer to schedule pods to nodes that satisfy
                                  the affinity expressions specified by this field, but it may choose
                                  a node that violates one or more of the expressions. The node that is
                                  most preferred is the one with the greatest sum of weights, i.e.
                                  for each node that meets all of the scheduling requirements (resource
                                  request, requiredDuringScheduling affinity expressions, etc.),
                                  compute a sum by iterating through the elements of this field and adding
                                  "weight" to the sum if the node matches the corresponding matchExpressions; the
                                  node(s) with the highest sum are the most preferred.
                                items:
                                  description: |-
                                    An empty preferred scheduling term matches all objects with implicit weight 0
                                    (i.e. it's a no-op). A null preferred scheduling term matches no objects (i.e. is also a no-op).
                                  properties:
                                    preference:
                                      description: A node selector term, associated
                                        with the corresponding weight.
                                      properties:
                                        matchExpressions:
                                          description: A list of node selector requirements
                                            by node's labels.
                                          items:
                                            description: |-
                                              A node selector requirement is a selector that contains values, a key, and an operator
                                              that relates the key and values.
                                            properties:
                                              key:
                                                description: The label key that the
                                                  selector applies to.
                                                type: string
                                              operator:
                                                description: |-
                                                  Represents a key's relationship to a set of values.
                                                  Valid operators are In, NotIn, Exists, DoesNotExist. Gt, and Lt.
                                                type: string
                                              values:
                                                description: |-
                                                  An array of string values. If the operator is In or NotIn,
                                                  the values array must be non-empty. If the operator is Exists or DoesNotExist,
                                                  the values array must be empty. If the operator is Gt or Lt, the values
                                                  array must have a single element, which will be interpreted as an integer.
                                                  This array is replaced during a strategic merge patch.
                                                items:
                                                  type: string
                                                type: array
                                                x-kubernetes-list-type: atomic
                                            required:
                                            - key
                                            - operator
                                            type: object
                                          type: array
                                          x-kubernetes-list-type: atomic
                                        matchFields:
                                          description: A list of node selector requirements
                                            by node's fields.
                                          items:
                                            description: |-
                                              A node selector requirement is a selector that contains values, a key, and an operator
                                              that relates the key and values.
                                            properties:
                                              key:
                                                description: The label key that the
                                                  selector applies to.
                                                type: string
                                              operator:
                                                description: |-
                                                  Represents a key's relationship to a set of values.
                                                  Valid operators are In, NotIn, Exists, DoesNotExist. Gt, and Lt.
                                                type: string
                                              values:
                                                description: |-
                                                  An array of string values. If the operator is In or NotIn,
                                                  the values array must be non-empty. If the operator is Exists or DoesNotExist,
                                                  the values array must be empty. If the operator is Gt or Lt, the values
                                                  array must have a single element, which will be interpreted as an integer.
                                                  This array is replaced during a strategic merge patch.
                                                items:
                                                  type: string
                                                type: array
                                                x-kubernetes-list-type: atomic
                                            required:
                                            - key
                                            - operator
                                            type: object
                                          type: array
                                          x-kubernetes-list-type: atomic
                                      type: object
                                      x-kubernetes-map-type: atomic
                                    weight:
                                      description: Weight associated with matching
                                        the corresponding nodeSelectorTerm, in the
                                        range 1-100.
                                      format: int32
                                      type: integer
                                  required:
                                  - preference
                                  - weight
                                  type: object
                                type: array
                                x-kubernetes-list-type: atomic
                              requiredDuringSchedulingIgnoredDuringExecution:
                                description: |-
                                  If the affinity requirements specified by this field are not met at
                                  scheduling time, the pod will not be scheduled onto the node.
                                  If the affinity requirements specified by this field cease to be met
                                  at some point during pod execution (e.g. due to an update), the system
                                  may or may not try to eventually evict the pod from its node.
                                properties:
                                  nodeSelectorTerms:
                                    description: Required. A list of node selector
                                      terms. The terms are ORed.
                                    items:
                                      description: |-
                                        A null or empty node selector term matches no objects. The requirements of
                                        them are ANDed.
                                        The TopologySelectorTerm type implements a subset of the NodeSelectorTerm.
                                      properties:
                                        matchExpressions:
                                          description: A list of node selector requirements
                                            by node's labels.
                                          items:
                                            description: |-
                                              A node selector requirement is a selector that contains values, a key, and an operator
                                              that relates the key and values.
                                            properties:
                                              key:
                                                description: The label key that the
                                                  selector applies to.
                                                type: string
                                              operator:
                                                description: |-
                                                  Represents a key's relationship to a set of values.
                                                  Valid operators are In, NotIn, Exists, DoesNotExist. Gt, and Lt.
                                                type: string
                                              values:
                                                description: |-
                                                  An array of string values. If the operator is In or NotIn,
                                                  the values array must be non-empty. If the operator is Exists or DoesNotExist,
                                                  the values array must be empty. If the operator is Gt or Lt, the values
                                                  array must have a single element, which will be interpreted as an integer.
                                                  This array is replaced during a strategic merge patch.
                                                items:
                                                  type: string
                                                type: array
                                                x-kubernetes-list-type: atomic
                                            required:
                                            - key
                                            - operator
                                            type: object
                                          type: array
                                          x-kubernetes-list-type: atomic
                                        matchFields:
                                          description: A list of node selector requirements
                                            by node's fields.
                                          items:
                                            description: |-
                                              A node selector requirement is a selector that contains values, a key, and an operator
                                              that relates the key and values.
                                            properties:
                                              key:
                                                description: The label key that the
                                                  selector applies to.
                                                type: string
                                              operator:
                                                description: |-
                                                  Represents a key's relationship to a set of values.
                                                  Valid operators are In, NotIn, Exists, DoesNotExist. Gt, and Lt.
                                                type: string
                                              values:
                                                description: |-
                                                  An array of string values. If the operator is In or NotIn,
                                                  the values array must be non-empty. If the operator is Exists or DoesNotExist,
                                                  the values array must be empty. If the operator is Gt or Lt, the values
                                                  array must have a single element, which will be interpreted as an integer.
                                                  This array is replaced during a strategic merge patch.
                                                items:
                                                  type: string
                                                type: array
                                                x-kubernetes-list-type: atomic
                                            required:
                                            - key
                                            - operator
                                            type: object
                                          type: array
                                          x-kubernetes-list-type: atomic
                                      type: object
                                      x-kubernetes-map-type: atomic
                                    type: array
                                    x-kubernetes-list-type: atomic
                                required:
                                - nodeSelectorTerms
                                type: object
                                x-kubernetes-map-type: atomic
                            type: object
                          podAffinity:
                            description: Describes pod affinity scheduling rules (e.g.
                              co-locate this pod in the same node, zone, etc. as some
                              other pod(s)).
                            properties:
                              preferredDuringSchedulingIgnoredDuringExecution:
                                description: |-
                                  The scheduler will prefer to schedule pods to nodes that satisfy
                                  the affinity expressions specified by this field, but it may choose
                                  a node that violates one or more of the expressions. The node that is
                                  most preferred is the one with the greatest sum of weights, i.e.
                                  for each node that meets all of the scheduling requirements (resource
                                  request, requiredDuringScheduling affinity expressions, etc.),
                                  compute a sum by iterating through the elements of this field and adding
                                  "weight" to the sum if the node has pods which matches the corresponding podAffinityTerm; the
                                  node(s) with the highest sum are the most preferred.
                                items:
                                  description: The weights of all of the matched WeightedPodAffinityTerm
                                    fields are added per-node to find the most preferred
                                    node(s)
                                  properties:
                                    podAffinityTerm:
                                      description: Required. A pod affinity term,
                                        associated with the corresponding weight.
                                      properties:
                                        labelSelector:
                                          description: |-
                                            A label query over a set of resources, in this case pods.
                                            If it's null, this PodAffinityTerm matches with no Pods.
                                          properties:
                                            matchExpressions:
                                              description: matchExpressions is a list
                                                of label selector requirements. The
                                                requirements are ANDed.
                                              items:
                                                description: |-
                                                  A label selector requirement is a selector that contains values, a key, and an operator that
                                                  relates the key and values.
                                                properties:
                                                  key:
                                                    description: key is the label
                                                      key that the selector applies
                                                      to.
                                                    type: string
                                                  operator:
                                                    description: |-
                                                      operator represents a key's relationship to a set of values.
                                                      Valid operators are In, NotIn, Exists and DoesNotExist.
                                                    type: string
                                                  values:
                                                    description: |-
                                                      values is an array of string values. If the operator is In or NotIn,
                                                      the values array must be non-empty. If the operator is Exists or DoesNotExist,
                                                      the values array must be empty. This array is replaced during a strategic
                                                      merge patch.
                                                    items:
                                                      type: string
                                                    type: array
                                                    x-kubernetes-list-type: atomic
                                                required:
                                                - key
                                                - operator
                                                type: object
                                              type: array
                                              x-kubernetes-list-type: atomic
                                            matchLabels:
                                              additionalProperties:
                                                type: string
                                              description: |-
                                                matchLabels is a map of {key,value} pairs. A single {key,value} in the matchLabels
                                                map is equivalent to an element of matchExpressions, whose key field is "key", the
                                                operator is "In", and the values array contains only "value". The requirements are ANDed.
                                              type: object
                                          type: object
                                          x-kubernetes-map-type: atomic
                                        matchLabelKeys:
                                          description: |-
                                            MatchLabelKeys is a set of pod label keys to select which pods will
                                            be taken into consideration. The keys are used to lookup values from the
                                            incoming pod labels, those key-value labels are merged with `labelSelector` as `key in (value)`
                                            to select the group of existing pods which pods will be taken into consideration
                                            for the incoming pod's pod (anti) affinity. Keys that don't exist in the incoming
                                            pod labels will be ignored. The default value is empty.
                                            The same key is forbidden to exist in both matchLabelKeys and labelSelector.
                                            Also, matchLabelKeys cannot be set when labelSelector isn't set.
                                            This is an alpha field and requires enabling MatchLabelKeysInPodAffinity feature gate.
                                          items:
                                            type: string
                                          type: array
                                          x-kubernetes-list-type: atomic
                                        mismatchLabelKeys:
                                          description: |-
                                            MismatchLabelKeys is a set of pod label keys to select which pods will
                                            be taken into consideration. The keys are used to lookup values from the
                                            incoming pod labels, those key-value labels are merged with `labelSelector` as `key notin (value)`
                                            to select the group of existing pods which pods will be taken into consideration
                                            for the incoming pod's pod (anti) affinity. Keys that don't exist in the incoming
                                            pod labels will be ignored. The default value is empty.
                                            The same key is forbidden to exist in both mismatchLabelKeys and labelSelector.
                                            Also, mismatchLabelKeys cannot be set when labelSelector isn't set.
                                            This is an alpha field and requires enabling MatchLabelKeysInPodAffinity feature gate.
                                          items:
                                            type: string
                                          type: array
                                          x-kubernetes-list-type: atomic
                                        namespaceSelector:
                                          description: |-
                                            A label query over the set of namespaces that the term applies to.
                                            The term is applied to the union of the namespaces selected by this field
                                            and the ones listed in the namespaces field.
                                            null selector and null or empty namespaces list means "this pod's namespace".
                                            An empty selector ({}) matches all namespaces.
                                          properties:
                                            matchExpressions:
                                              description: matchExpressions is a list
                                                of label selector requirements. The
                                                requirements are ANDed.
                                              items:
                                                description: |-
                                                  A label selector requirement is a selector that contains values, a key, and an operator that
                                                  relates the key and values.
                                                properties:
                                                  key:
                                                    description: key is the label
                                                      key that the selector applies
                                                      to.
                                                    type: string
                                                  operator:
                                                    description: |-
                                                      operator represents a key's relationship to a set of values.
                                                      Valid operators are In, NotIn, Exists and DoesNotExist.
                                                    type: string
                                                  values:
                                                    description: |-
                                                      values is an array of string values. If the operator is In or NotIn,
                                                      the values array must be non-empty. If the operator is Exists or DoesNotExist,
                                                      the values array must be empty. This array is replaced during a strategic
                                                      merge patch.
                                                    items:
                                                      type: string
                                                    type: array
                                                    x-kubernetes-list-type: atomic
                                                required:
                                                - key
                                                - operator
                                                type: object
                                              type: array
                                              x-kubernetes-list-type: atomic
                                            matchLabels:
                                              additionalProperties:
                                                type: string
                                              description: |-
                                                matchLabels is a map of {key,value} pairs. A single {key,value} in the matchLabels
                                                map is equivalent to an element of matchExpressions, whose key field is "key", the
                                                operator is "In", and the values array contains only "value". The requirements are ANDed.
                                              type: object
                                          type: object
                                          x-kubernetes-map-type: atomic
                                        namespaces:
                                          description: |-
                                            namespaces specifies a static list of namespace names that the term applies to.
                                            The term is applied to the union of the namespaces listed in this field
                                            and the ones selected by namespaceSelector.
                                            null or empty namespaces list and null namespaceSelector means "this pod's namespace".
                                          items:
                                            type: string
                                          type: array
                                          x-kubernetes-list-type: atomic
                                        topologyKey:
                                          description: |-
                                            This pod should be co-located (affinity) or not co-located (anti-affinity) with the pods matching
                                            the labelSelector in the specified namespaces, where co-located is defined as running on a node
                                            whose value of the label with key topologyKey matches that of any node on which any of the
                                            selected pods is running.
                                            Empty topologyKey is not allowed.
                                          type: string
                                      required:
                                      - topologyKey
                                      type: object
                                    weight:
                                      description: |-
                                        weight associated with matching the corresponding podAffinityTerm,
                                        in the range 1-100.
                                      format: int32
                                      type: integer
                                  required:
                                  - podAffinityTerm
                                  - weight
                                  type: object
                                type: array
                                x-kubernetes-list-type: atomic
                              requiredDuringSchedulingIgnoredDuringExecution:
                                description: |-
                                  If the affinity requirements specified by this field are not met at
                                  scheduling time, the pod will not be scheduled onto the node.
                                  If the affinity requirements specified by this field cease to be met
                                  at some point during pod execution (e.g. due to a pod label update), the
                                  system may or may not try to eventually evict the pod from its node.
                                  When there are multiple elements, the lists of nodes corresponding to each
                                  podAffinityTerm are intersected, i.e. all terms must be satisfied.
                                items:
                                  description: |-
                                    Defines a set of pods (namely those matching the labelSelector
                                    relative to the given namespace(s)) that this pod should be
                                    co-located (affinity) or not co-located (anti-affinity) with,
                                    where co-located is defined as running on a node whose value of
                                    the label with key <topologyKey> matches that of any node on which
                                    a pod of the set of pods is running
                                  properties:
                                    labelSelector:
                                      description: |-
                                        A label query over a set of resources, in this case pods.
                                        If it's null, this PodAffinityTerm matches with no Pods.
                                      properties:
                                        matchExpressions:
                                          description: matchExpressions is a list
                                            of label selector requirements. The requirements
                                            are ANDed.
                                          items:
                                            description: |-
                                              A label selector requirement is a selector that contains values, a key, and an operator that
                                              relates the key and values.
                                            properties:
                                              key:
                                                description: key is the label key
                                                  that the selector applies to.
                                                type: string
                                              operator:
                                                description: |-
                                                  operator represents a key's relationship to a set of values.
                                                  Valid operators are In, NotIn, Exists and DoesNotExist.
                                                type: string
                                              values:
                                                description: |-
                                                  values is an array of string values. If the operator is In or NotIn,
                                                  the values array must be non-empty. If the operator is Exists or DoesNotExist,
                                                  the values array must be empty. This array is replaced during a strategic
                                                  merge patch.
                                                items:
                                                  type: string
                                                type: array
                                                x-kubernetes-list-type: atomic
                                            required:
                                            - key
                                            - operator
                                            type: object
                                          type: array
                                          x-kubernetes-list-type: atomic
                                        matchLabels:
                                          additionalProperties:
                                            type: string
                                          description: |-
                                            matchLabels is a map of {key,value} pairs. A single {key,value} in the matchLabels
                                            map is equivalent to an element of matchExpressions, whose key field is "key", the
                                            operator is "In", and the values array contains only "value". The requirements are ANDed.
                                          type: object
                                      type: object
                                      x-kubernetes-map-type: atomic
                                    matchLabelKeys:
                                      description: |-
                                        MatchLabelKeys is a set of pod label keys to select which pods will
                                        be taken into consideration. The keys are used to lookup values from the
                                        incoming pod labels, those key-value labels are merged with `labelSelector` as `key in (value)`
                                        to select the group of existing pods which pods will be taken into consideration
                                        for the incoming pod's pod (anti) affinity. Keys that don't exist in the incoming
                                        pod labels will be ignored. The default value is empty.
                                        The same key is forbidden to exist in both matchLabelKeys and labelSelector.
                                        Also, matchLabelKeys cannot be set when labelSelector isn't set.
                                        This is an alpha field and requires enabling MatchLabelKeysInPodAffinity feature gate.
                                      items:
                                        type: string
                                      type: array
                                      x-kubernetes-list-type: atomic
                                    mismatchLabelKeys:
                                      description: |-
                                        MismatchLabelKeys is a set of pod label keys to select which pods will
                                        be taken into consideration. The keys are used to lookup values from the
                                        incoming pod labels, those key-value labels are merged with `labelSelector` as `key notin (value)`
                                        to select the group of existing pods which pods will be taken into consideration
                                        for the incoming pod's pod (anti) affinity. Keys that don't exist in the incoming
                                        pod labels will be ignored. The default value is empty.
                                        The same key is forbidden to exist in both mismatchLabelKeys and labelSelector.
                                        Also, mismatchLabelKeys cannot be set when labelSelector isn't set.
                                        This is an alpha field and requires enabling MatchLabelKeysInPodAffinity feature gate.
                                      items:
                                        type: string
                                      type: array
                                      x-kubernetes-list-type: atomic
                                    namespaceSelector:
                                      description: |-
                                        A label query over the set of namespaces that the term applies to.
                                        The term is applied to the union of the namespaces selected by this field
                                        and the ones listed in the namespaces field.
                                        null selector and null or empty namespaces list means "this pod's namespace".
                                        An empty selector ({}) matches all namespaces.
                                      properties:
                                        matchExpressions:
                                          description: matchExpressions is a list
                                            of label selector requirements. The requirements
                                            are ANDed.
                                          items:
                                            description: |-
                                              A label selector requirement is a selector that contains values, a key, and an operator that
                                              relates the key and values.
                                            properties:
                                              key:
                                                description: key is the label key
                                                  that the selector applies to.
                                                type: string
                                              operator:
                                                description: |-
                                                  operator represents a key's relationship to a set of values.
                                                  Valid operators are In, NotIn, Exists and DoesNotExist.
                                                type: string
                                              values:
                                                description: |-
                                                  values is an array of string values. If the operator is In or NotIn,
                                                  the values array must be non-empty. If the operator is Exists or DoesNotExist,
                                                  the values array must be empty. This array is replaced during a strategic
                                                  merge patch.
                                                items:
                                                  type: string
                                                type: array
                                                x-kubernetes-list-type: atomic
                                            required:
                                            - key
                                            - operator
                                            type: object
                                          type: array
                                          x-kubernetes-list-type: atomic
                                        matchLabels:
                                          additionalProperties:
                                            type: string
                                          description: |-
                                            matchLabels is a map of {key,value} pairs. A single {key,value} in the matchLabels
                                            map is equivalent to an element of matchExpressions, whose key field is "key", the
                                            operator is "In", and the values array contains only "value". The requirements are ANDed.
                                          type: object
                                      type: object
                                      x-kubernetes-map-type: atomic
                                    namespaces:
                                      description: |-
                                        namespaces specifies a static list of namespace names that the term applies to.
                                        The term is applied to the union of the namespaces listed in this field
                                        and the ones selected by namespaceSelector.
                                        null or empty namespaces list and null namespaceSelector means "this pod's namespace".
                                      items:
                                        type: string
                                      type: array
                                      x-kubernetes-list-type: atomic
                                    topologyKey:
                                      description: |-
                                        This pod should be co-located (affinity) or not co-located (anti-affinity) with the pods matching
                                        the labelSelector in the specified namespaces, where co-located is defined as running on a node
                                        whose value of the label with key topologyKey matches that of any node on which any of the
                                        selected pods is running.
                                        Empty topologyKey is not allowed.
                                      type: string
                                  required:
                                  - topologyKey
                                  type: object
                                type: array
                                x-kubernetes-list-type: atomic
                            type: object
                          podAntiAffinity:
                            description: Describes pod anti-affinity scheduling rules
                              (e.g. avoid putting this pod in the same node, zone,
                              etc. as some other pod(s)).
                            properties:
                              preferredDuringSchedulingIgnoredDuringExecution:
                                description: |-
                                  The scheduler will prefer to schedule pods to nodes that satisfy
                                  the anti-affinity expressions specified by this field, but it may choose
                                  a node that violates one or more of the expressions. The node that is
                                  most preferred is the one with the greatest sum of weights, i.e.
                                  for each node that meets all of the scheduling requirements (resource
                                  request, requiredDuringScheduling anti-affinity expressions, etc.),
                                  compute a sum by iterating through the elements of this field and adding
                                  "weight" to the sum if the node has pods which matches the corresponding podAffinityTerm; the
                                  node(s) with the highest sum are the most preferred.
                                items:
                                  description: The weights of all of the matched WeightedPodAffinityTerm
                                    fields are added per-node to find the most preferred
                                    node(s)
                                  properties:
                                    podAffinityTerm:
                                      description: Required. A pod affinity term,
                                        associated with the corresponding weight.
                                      properties:
                                        labelSelector:
                                          description: |-
                                            A label query over a set of resources, in this case pods.
                                            If it's null, this PodAffinityTerm matches with no Pods.
                                          properties:
                                            matchExpressions:
                                              description: matchExpressions is a list
                                                of label selector requirements. The
                                                requirements are ANDed.
                                              items:
                                                description: |-
                                                  A label selector requirement is a selector that contains values, a key, and an operator that
                                                  relates the key and values.
                                                properties:
                                                  key:
                                                    description: key is the label
                                                      key that the selector applies
                                                      to.
                                                    type: string
                                                  operator:
                                                    description: |-
                                                      operator represents a key's relationship to a set of values.
                                                      Valid operators are In, NotIn, Exists and DoesNotExist.
                                                    type: string
                                                  values:
                                                    description: |-
                                                      values is an array of string values. If the operator is In or NotIn,
                                                      the values array must be non-empty. If the operator is Exists or DoesNotExist,
                                                      the values array must be empty. This array is replaced during a strategic
                                                      merge patch.
                                                    items:
                                                      type: string
                                                    type: array
                                                    x-kubernetes-list-type: atomic
                                                required:
                                                - key
                                                - operator
                                                type: object
                                              type: array
                                              x-kubernetes-list-type: atomic
                                            matchLabels:
                                              additionalProperties:
                                                type: string
                                              description: |-
                                                matchLabels is a map of {key,value} pairs. A single {key,value} in the matchLabels
                                                map is equivalent to an element of matchExpressions, whose key field is "key", the
                                                operator is "In", and the values array contains only "value". The requirements are ANDed.
                                              type: object
                                          type: object
                                          x-kubernetes-map-type: atomic
                                        matchLabelKeys:
                                          description: |-
                                            MatchLabelKeys is a set of pod label keys to select which pods will
                                            be taken into consideration. The keys are used to lookup values from the
                                            incoming pod labels, those key-value labels are merged with `labelSelector` as `key in (value)`
                                            to select the group of existing pods which pods will be taken into consideration
                                            for the incoming pod's pod (anti) affinity. Keys that don't exist in the incoming
                                            pod labels will be ignored. The default value is empty.
                                            The same key is forbidden to exist in both matchLabelKeys and labelSelector.
                                            Also, matchLabelKeys cannot be set when labelSelector isn't set.
                                            This is an alpha field and requires enabling MatchLabelKeysInPodAffinity feature gate.
                                          items:
                                            type: string
                                          type: array
                                          x-kubernetes-list-type: atomic
                                        mismatchLabelKeys:
                                          description: |-
                                            MismatchLabelKeys is a set of pod label keys to select which pods will
                                            be taken into consideration. The keys are used to lookup values from the
                                            incoming pod labels, those key-value labels are merged with `labelSelector` as `key notin (value)`
                                            to select the group of existing pods which pods will be taken into consideration
                                            for the incoming pod's pod (anti) affinity. Keys that don't exist in the incoming
                                            pod labels will be ignored. The default value is empty.
                                            The same key is forbidden to exist in both mismatchLabelKeys and labelSelector.
                                            Also, mismatchLabelKeys cannot be set when labelSelector isn't set.
                                            This is an alpha field and requires enabling MatchLabelKeysInPodAffinity feature gate.
                                          items:
                                            type: string
                                          type: array
                                          x-kubernetes-list-type: atomic
                                        namespaceSelector:
                                          description: |-
                                            A label query over the set of namespaces that the term applies to.
                                            The term is applied to the union of the namespaces selected by this field
                                            and the ones listed in the namespaces field.
                                            null selector and null or empty namespaces list means "this pod's namespace".
                                            An empty selector ({}) matches all namespaces.
                                          properties:
                                            matchExpressions:
                                              description: matchExpressions is a list
                                                of label selector requirements. The
                                                requirements are ANDed.
                                              items:
                                                description: |-
                                                  A label selector requirement is a selector that contains values, a key, and an operator that
                                                  relates the key and values.
                                                properties:
                                                  key:
                                                    description: key is the label
                                                      key that the selector applies
                                                      to.
                                                    type: string
                                                  operator:
                                                    description: |-
                                                      operator represents a key's relationship to a set of values.
                                                      Valid operators are In, NotIn, Exists and DoesNotExist.
                                                    type: string
                                                  values:
                                                    description: |-
                                                      values is an array of string values. If the operator is In or NotIn,
                                                      the values array must be non-empty. If the operator is Exists or DoesNotExist,
                                                      the values array must be empty. This array is replaced during a strategic
                                                      merge patch.
                                                    items:
                                                      type: string
                                                    type: array
                                                    x-kubernetes-list-type: atomic
                                                required:
                                                - key
                                                - operator
                                                type: object
                                              type: array
                                              x-kubernetes-list-type: atomic
                                            matchLabels:
                                              additionalProperties:
                                                type: string
                                              description: |-
                                                matchLabels is a map of {key,value} pairs. A single {key,value} in the matchLabels
                                                map is equivalent to an element of matchExpressions, whose key field is "key", the
                                                operator is "In", and the values array contains only "value". The requirements are ANDed.
                                              type: object
                                          type: object
                                          x-kubernetes-map-type: atomic
                                        namespaces:
                                          description: |-
                                            namespaces specifies a static list of namespace names that the term applies to.
                                            The term is applied to the union of the namespaces listed in this field
                                            and the ones selected by namespaceSelector.
                                            null or empty namespaces list and null namespaceSelector means "this pod's namespace".
                                          items:
                                            type: string
                                          type: array
                                          x-kubernetes-list-type: atomic
                                        topologyKey:
                                          description: |-
                                            This pod should be co-located (affinity) or not co-located (anti-affinity) with the pods matching
                                            the labelSelector in the specified namespaces, where co-located is defined as running on a node
                                            whose value of the label with key topologyKey matches that of any node on which any of the
                                            selected pods is running.
                                            Empty topologyKey is not allowed.
                                          type: string
                                      required:
                                      - topologyKey
                                      type: object
                                    weight:
                                      description: |-
                                        weight associated with matching the corresponding podAffinityTerm,
                                        in the range 1-100.
                                      format: int32
                                      type: integer
                                  required:
                                  - podAffinityTerm
                                  - weight
                                  type: object
                                type: array
                                x-kubernetes-list-type: atomic
                              requiredDuringSchedulingIgnoredDuringExecution:
                                description: |-
                                  If the anti-affinity requirements specified by this field are not met at
                                  scheduling time, the pod will not be scheduled onto the node.
                                  If the anti-affinity requirements specified by this field cease to be met
                                  at some point during pod execution (e.g. due to a pod label update), the
                                  system may or may not try to eventually evict the pod from its node.
                                  When there are multiple elements, the lists of nodes corresponding to each
                                  podAffinityTerm are intersected, i.e. all terms must be satisfied.
                                items:
                                  description: |-
                                    Defines a set of pods (namely those matching the labelSelector
                                    relative to the given namespace(s)) that this pod should be
                                    co-located (affinity) or not co-located (anti-affinity) with,
                                    where co-located is defined as running on a node whose value of
                                    the label with key <topologyKey> matches that of any node on which
                                    a pod of the set of pods is running
                                  properties:
                                    labelSelector:
                                      description: |-
                                        A label query over a set of resources, in this case pods.
                                        If it's null, this PodAffinityTerm matches with no Pods.
                                      properties:
                                        matchExpressions:
                                          description: matchExpressions is a list
                                            of label selector requirements. The requirements
                                            are ANDed.
                                          items:
                                            description: |-
                                              A label selector requirement is a selector that contains values, a key, and an operator that
                                              relates the key and values.
                                            properties:
                                              key:
                                                description: key is the label key
                                                  that the selector applies to.
                                                type: string
                                              operator:
                                                description: |-
                                                  operator represents a key's relationship to a set of values.
                                                  Valid operators are In, NotIn, Exists and DoesNotExist.
                                                type: string
                                              values:
                                                description: |-
                                                  values is an array of string values. If the operator is In or NotIn,
                                                  the values array must be non-empty. If the operator is Exists or DoesNotExist,
                                                  the values array must be empty. This array is replaced during a strategic
                                                  merge patch.
                                                items:
                                                  type: string
                                                type: array
                                                x-kubernetes-list-type: atomic
                                            required:
                                            - key
                                            - operator
                                            type: object
                                          type: array
                                          x-kubernetes-list-type: atomic
                                        matchLabels:
                                          additionalProperties:
                                            type: string
                                          description: |-
                                            matchLabels is a map of {key,value} pairs. A single {key,value} in the matchLabels
                                            map is equivalent to an element of matchExpressions, whose key field is "key", the
                                            operator is "In", and the values array contains only "value". The requirements are ANDed.
                                          type: object
                                      type: object
                                      x-kubernetes-map-type: atomic
                                    matchLabelKeys:
                                      description: |-
                                        MatchLabelKeys is a set of pod label keys to select which pods will
                                        be taken into consideration. The keys are used to lookup values from the
                                        incoming pod labels, those key-value labels are merged with `labelSelector` as `key in (value)`
                                        to select the group of existing pods which pods will be taken into consideration
                                        for the incoming pod's pod (anti) affinity. Keys that don't exist in the incoming
                                        pod labels will be ignored. The default value is empty.
                                        The same key is forbidden to exist in both matchLabelKeys and labelSelector.
                                        Also, matchLabelKeys cannot be set when labelSelector isn't set.
                                        This is an alpha field and requires enabling MatchLabelKeysInPodAffinity feature gate.
                                      items:
                                        type: string
                                      type: array
                                      x-kubernetes-list-type: atomic
                                    mismatchLabelKeys:
                                      description: |-
                                        MismatchLabelKeys is a set of pod label keys to select which pods will
                                        be taken into consideration. The keys are used to lookup values from the
                                        incoming pod labels, those key-value labels are merged with `labelSelector` as `key notin (value)`
                                        to select the group of existing pods which pods will be taken into consideration
                                        for the incoming pod's pod (anti) affinity. Keys that don't exist in the incoming
                                        pod labels will be ignored. The default value is empty.
                                        The same key is forbidden to exist in both mismatchLabelKeys and labelSelector.
                                        Also, mismatchLabelKeys cannot be set when labelSelector isn't set.
                                        This is an alpha field and requires enabling MatchLabelKeysInPodAffinity feature gate.
                                      items:
                                        type: string
                                      type: array
                                      x-kubernetes-list-type: atomic
                                    namespaceSelector:
                                      description: |-
                                        A label query over the set of namespaces that the term applies to.
                                        The term is applied to the union of the namespaces selected by this field
                                        and the ones listed in the namespaces field.
                                        null selector and null or empty namespaces list means "this pod's namespace".
                                        An empty selector ({}) matches all namespaces.
                                      properties:
                                        matchExpressions:
                                          description: matchExpressions is a list
                                            of label selector requirements. The requirements
                                            are ANDed.
                                          items:
                                            description: |-
                                              A label selector requirement is a selector that contains values, a key, and an operator that
                                              relates the key and values.
                                            properties:
                                              key:
                                                description: key is the label key
                                                  that the selector applies to.
                                                type: string
                                              operator:
                                                description: |-
                                                  operator represents a key's relationship to a set of values.
                                                  Valid operators are In, NotIn, Exists and DoesNotExist.
                                                type: string
                                              values:
                                                description: |-
                                                  values is an array of string values. If the operator is In or NotIn,
                                                  the values array must be non-empty. If the operator is Exists or DoesNotExist,
                                                  the values array must be empty. This array is replaced during a strategic
                                                  merge patch.
                                                items:
                                                  type: string
                                                type: array
                                                x-kubernetes-list-type: atomic
                                            required:
                                            - key
                                            - operator
                                            type: object
                                          type: array
                                          x-kubernetes-list-type: atomic
                                        matchLabels:
                                          additionalProperties:
                                            type: string
                                          description: |-
                                            matchLabels is a map of {key,value} pairs. A single {key,value} in the matchLabels
                                            map is equivalent to an element of matchExpressions, whose key field is "key", the
                                            operator is "In", and the values array contains only "value". The requirements are ANDed.
                                          type: object
                                      type: object
                                      x-kubernetes-map-type: atomic
                                    namespaces:
                                      description: |-
                                        namespaces specifies a static list of namespace names that the term applies to.
                                        The term is applied to the union of the namespaces listed in this field
                                        and the ones selected by namespaceSelector.
                                        null or empty namespaces list and null namespaceSelector means "this pod's namespace".
                                      items:
                                        type: string
                                      type: array
                                      x-kubernetes-list-type: atomic
                                    topologyKey:
                                      description: |-
                                        This pod should be co-located (affinity) or not co-located (anti-affinity) with the pods matching
                                        the labelSelector in the specified namespaces, where co-located is defined as running on a node
                                        whose value of the label with key topologyKey matches that of any node on which any of the
                                        selected pods is running.
                                        Empty topologyKey is not allowed.
                                      type: string
                                  required:
                                  - topologyKey
                                  type: object
                                type: array
                                x-kubernetes-list-type: atomic
                            type: object
                        type: object
                      annotations:
                        additionalProperties:
                          type: string
                        description: |-
                          Annotations is an unstructured key value map stored with a resource that
                          may be set by external tools to store and retrieve arbitrary metadata.
                          They are not queryable and should be preserved when modifying objects.
                          [More
                          info](https://kubernetes.io/docs/concepts/overview/working-with-objects/annotations).
                        type: object
                      labels:
                        additionalProperties:
                          type: string
                        description: |-
                          Map of string keys and values that can be used to organize and categorize
                          (scope and select) objects. May match selectors of replication
                          controllers and services. [More
                          info](https://kubernetes.io/docs/concepts/overview/working-with-objects/labels).
                        type: object
                      nodeName:
                        description: |-
                          NodeName is a request to schedule this pod onto a specific node. If it is
                          non-empty, the scheduler simply schedules this pod onto that node,
                          assuming that it fits resource requirements.
                        type: string
                      nodeSelector:
                        additionalProperties:
                          type: string
                        description: |-
                          NodeSelector is a selector which must be true for the pod to fit on a
                          node. Selector which must match a node's labels for the pod to be
                          scheduled on that node. [More
                          info](https://kubernetes.io/docs/concepts/configuration/assign-pod-node/).
                        type: object
                      tolerations:
                        description: If specified, the pod's tolerations.
                        items:
                          description: |-
                            The pod this Toleration is attached to tolerates any taint that matches
                            the triple <key,value,effect> using the matching operator <operator>.
                          properties:
                            effect:
                              description: |-
                                Effect indicates the taint effect to match. Empty means match all taint effects.
                                When specified, allowed values are NoSchedule, PreferNoSchedule and NoExecute.
                              type: string
                            key:
                              description: |-
                                Key is the taint key that the toleration applies to. Empty means match all taint keys.
                                If the key is empty, operator must be Exists; this combination means to match all values and all keys.
                              type: string
                            operator:
                              description: |-
                                Operator represents a key's relationship to the value.
                                Valid operators are Exists and Equal. Defaults to Equal.
                                Exists is equivalent to wildcard for value, so that a pod can
                                tolerate all taints of a particular category.
                              type: string
                            tolerationSeconds:
                              description: |-
                                TolerationSeconds represents the period of time the toleration (which must be
                                of effect NoExecute, otherwise this field is ignored) tolerates the taint. By default,
                                it is not set, which means tolerate the taint forever (do not evict). Zero and
                                negative values will be treated as 0 (evict immediately) by the system.
                              format: int64
                              type: integer
                            value:
                              description: |-
                                Value is the taint value the toleration matches to.
                                If the operator is Exists, the value should be empty, otherwise just a regular string.
                              type: string
                          type: object
                        type: array
                    type: object
                type: object
              telemetry:
                properties:
                  collector:
                    properties:
                      address:
                        type: string
                      enabled:
                        default: false
                        type: boolean
                    required:
                    - enabled
                    type: object
                  logs:
                    properties:
                      export:
                        default: true
                        type: boolean
                      level:
                        default: info
                        enum:
                        - debug
                        - info
                        - warn
                        - error
                        type: string
                      stdout:
                        properties:
                          enabled:
                            default: true
                            type: boolean
                          format:
                            default: console
                            enum:
                            - json
                            - console
                            type: string
                          level:
                            default: info
                            enum:
                            - debug
                            - info
                            - warn
                            - error
                            type: string
                        required:
                        - enabled
                        type: object
                    required:
                    - export
                    - stdout
                    type: object
                  metrics:
                    properties:
                      collectionIntervalSeconds:
                        default: 60
                        minimum: 3
                        type: integer
                      export:
                        default: true
                        type: boolean
                      verbose:
                        default: false
                        type: boolean
                    required:
                    - export
                    - verbose
                    type: object
                  traces:
                    properties:
                      export:
                        default: true
                        type: boolean
                      verbose:
                        default: false
                        type: boolean
                    required:
                    - export
                    - verbose
                    type: object
                type: object
            type: object
          status:
            description: PlatformStatus defines the observed state of Platform
            properties:
              components:
                items:
                  properties:
                    hash:
                      type: string
                    name:
                      type: string
                    nodeIP:
                      type: string
                    nodeName:
                      type: string
                    podIP:
                      type: string
                    podName:
                      type: string
                    ready:
                      type: boolean
                    type:
                      type: string
                  required:
                  - name
                  - nodeIP
                  - nodeName
                  - podIP
                  - podName
                  - ready
                  type: object
                type: array
                x-kubernetes-list-map-keys:
                - podName
                x-kubernetes-list-type: map
              conditions:
                items:
                  description: "Condition contains details for one aspect of the current
                    state of this API Resource.\n---\nThis struct is intended for
                    direct use as an array at the field path .status.conditions.  For
                    example,\n\n\n\ttype FooStatus struct{\n\t    // Represents the
                    observations of a foo's current state.\n\t    // Known .status.conditions.type
                    are: \"Available\", \"Progressing\", and \"Degraded\"\n\t    //
                    +patchMergeKey=type\n\t    // +patchStrategy=merge\n\t    // +listType=map\n\t
                    \   // +listMapKey=type\n\t    Conditions []metav1.Condition `json:\"conditions,omitempty\"
                    patchStrategy:\"merge\" patchMergeKey:\"type\" protobuf:\"bytes,1,rep,name=conditions\"`\n\n\n\t
                    \   // other fields\n\t}"
                  properties:
                    lastTransitionTime:
                      description: |-
                        lastTransitionTime is the last time the condition transitioned from one status to another.
                        This should be when the underlying condition changed.  If that is not known, then using the time when the API field changed is acceptable.
                      format: date-time
                      type: string
                    message:
                      description: |-
                        message is a human readable message indicating details about the transition.
                        This may be an empty string.
                      maxLength: 32768
                      type: string
                    observedGeneration:
                      description: |-
                        observedGeneration represents the .metadata.generation that the condition was set based upon.
                        For instance, if .metadata.generation is currently 12, but the .status.conditions[x].observedGeneration is 9, the condition is out of date
                        with respect to the current state of the instance.
                      format: int64
                      minimum: 0
                      type: integer
                    reason:
                      description: |-
                        reason contains a programmatic identifier indicating the reason for the condition's last transition.
                        Producers of specific condition types may define expected values and meanings for this field,
                        and whether the values are considered a guaranteed API.
                        The value should be a CamelCase string.
                        This field may not be empty.
                      maxLength: 1024
                      minLength: 1
                      pattern: ^[A-Za-z]([A-Za-z0-9_,:]*[A-Za-z0-9_])?$
                      type: string
                    status:
                      description: status of the condition, one of True, False, Unknown.
                      enum:
                      - "True"
                      - "False"
                      - Unknown
                      type: string
                    type:
                      description: |-
                        type of condition in CamelCase or in foo.example.com/CamelCase.
                        ---
                        Many .condition.type values are consistent across resources like Available, but because arbitrary conditions can be
                        useful (see .node.status.conditions), the ability to deconflict is important.
                        The regex it matches is (dns1123SubdomainFmt/)?(qualifiedNameFmt)
                      maxLength: 316
                      pattern: ^([a-z0-9]([-a-z0-9]*[a-z0-9])?(\.[a-z0-9]([-a-z0-9]*[a-z0-9])?)*/)?(([A-Za-z0-9][-A-Za-z0-9_.]*)?[A-Za-z0-9])$
                      type: string
                  required:
                  - lastTransitionTime
                  - message
                  - reason
                  - status
                  - type
                  type: object
                type: array
                x-kubernetes-list-map-keys:
                - type
                x-kubernetes-list-type: map
            type: object
        type: object
    served: true
    storage: true
    subresources:
      status: {}<|MERGE_RESOLUTION|>--- conflicted
+++ resolved
@@ -1632,15 +1632,10 @@
                     anyOf:
                     - type: integer
                     - type: string
-<<<<<<< HEAD
                     default: 5242880
-                    description: Large events reduce performance and increase memory
-                      usage. Default 5Mi. Maximum 16Mi.
-=======
                     description: |-
                       Large events reduce performance and increase memory usage. Default 5Mi.
                       Maximum 16Mi.
->>>>>>> 6a976613
                     pattern: ^(\+|-)?(([0-9]+(\.[0-9]*)?)|(\.[0-9]+))(([KMGTPE]i)|[numkMGTPE]|([eE](\+|-)?(([0-9]+(\.[0-9]*)?)|(\.[0-9]+))))?$
                     x-kubernetes-int-or-string: true
                   timeoutSeconds:
@@ -3243,6 +3238,45 @@
                 - IfNotPresent
                 - Never
                 type: string
+              logger:
+                properties:
+                  export:
+                    default: true
+                    type: boolean
+                  level:
+                    default: info
+                    enum:
+                    - debug
+                    - info
+                    - warn
+                    - error
+                    type: string
+                  stdout:
+                    properties:
+                      enabled:
+                        default: true
+                        type: boolean
+                      format:
+                        default: console
+                        enum:
+                        - json
+                        - console
+                        type: string
+                      level:
+                        default: info
+                        enum:
+                        - debug
+                        - info
+                        - warn
+                        - error
+                        type: string
+                    required:
+                    - enabled
+                    type: object
+                required:
+                - export
+                - stdout
+                type: object
               nats:
                 properties:
                   containerSpec:
