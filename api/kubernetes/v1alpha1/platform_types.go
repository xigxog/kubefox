// Copyright 2023 XigXog
//
// This Source Code Form is subject to the terms of the Mozilla Public
// License, v. 2.0. If a copy of the MPL was not distributed with this
// file, You can obtain one at https://mozilla.org/MPL/2.0/.
//
// SPDX-License-Identifier: MPL-2.0

package v1alpha1

import (
	"github.com/xigxog/kubefox/api"
	common "github.com/xigxog/kubefox/api/kubernetes"
	corev1 "k8s.io/api/core/v1"
	"k8s.io/apimachinery/pkg/api/resource"
	metav1 "k8s.io/apimachinery/pkg/apis/meta/v1"
)

// PlatformSpec defines the desired state of Platform
type PlatformSpec struct {
<<<<<<< HEAD
	Events    EventsSpec           `json:"events,omitempty"`
	Broker    BrokerSpec           `json:"broker,omitempty"`
	HTTPSrv   HTTPSrvSpec          `json:"httpsrv,omitempty"`
	NATS      NATSSpec             `json:"nats,omitempty"`
	Telemetry common.TelemetrySpec `json:"telemetry,omitempty"`
	// +kubebuilder:validation:Enum=Always;IfNotPresent;Never
	// +kubebuilder:default=IfNotPresent
	ImagePullPolicy corev1.PullPolicy `json:"imagePullPolicy,omitempty"`
=======
	Events  EventsSpec        `json:"events,omitempty"`
	Broker  BrokerSpec        `json:"broker,omitempty"`
	HTTPSrv HTTPSrvSpec       `json:"httpsrv,omitempty"`
	NATS    NATSSpec          `json:"nats,omitempty"`
	Logger  common.LoggerSpec `json:"logger,omitempty"`
	Debug   DebugSpec         `json:"debug,omitempty"`
>>>>>>> 6a976613
}

type EventsSpec struct {
	// +kubebuilder:validation:Minimum=3
	// +kubebuilder:default=30
	TimeoutSeconds uint `json:"timeoutSeconds,omitempty"`

	// Large events reduce performance and increase memory usage. Default 5Mi.
	// Maximum 16Mi.
	// +kubebuilder:default=5242880
	MaxSize resource.Quantity `json:"maxSize,omitempty"`
}

type NATSSpec struct {
	PodSpec       common.PodSpec       `json:"podSpec,omitempty"`
	ContainerSpec common.ContainerSpec `json:"containerSpec,omitempty"`
}

type HTTPSrvSpec struct {
	PodSpec       common.PodSpec       `json:"podSpec,omitempty"`
	ContainerSpec common.ContainerSpec `json:"containerSpec,omitempty"`
	Service       HTTPSrvService       `json:"service,omitempty"`
}

type BrokerSpec struct {
	PodSpec       common.PodSpec       `json:"podSpec,omitempty"`
	ContainerSpec common.ContainerSpec `json:"containerSpec,omitempty"`
}

type DebugSpec struct {
	// +kubebuilder:default=false
	Enabled    bool   `json:"enabled,omitempty"`
	BrokerAddr string `json:"brokerAddr,omitempty"`
}

type HTTPSrvService struct {
	// +kubebuilder:validation:Enum=ClusterIP;NodePort;LoadBalancer
	// +kubebuilder:default=ClusterIP
	Type  string       `json:"type,omitempty"`
	Ports HTTPSrvPorts `json:"ports,omitempty"`

	// Map of string keys and values that can be used to organize and categorize
	// (scope and select) objects. May match selectors of replication
	// controllers and services. [More
	// info](https://kubernetes.io/docs/concepts/overview/working-with-objects/labels).
	Labels map[string]string `json:"labels,omitempty"`
	// Annotations is an unstructured key value map stored with a resource that
	// may be set by external tools to store and retrieve arbitrary metadata.
	// They are not queryable and should be preserved when modifying objects.
	// [More
	// info](https://kubernetes.io/docs/concepts/overview/working-with-objects/annotations).
	Annotations map[string]string `json:"annotations,omitempty"`
}

type HTTPSrvPorts struct {
	// +kubebuilder:validation:Maximum=65535
	// +kubebuilder:validation:Minimum=1
	// +kubebuilder:default=80
	HTTP uint `json:"http,omitempty"`
	// +kubebuilder:validation:Maximum=65535
	// +kubebuilder:validation:Minimum=1
	// +kubebuilder:default=443
	HTTPS uint `json:"https,omitempty"`
}

// PlatformStatus defines the observed state of Platform
type PlatformStatus struct {
	// +patchStrategy=merge
	// +patchMergeKey=podName
	// +listType=map
	// +listMapKey=podName
	Components []ComponentStatus `json:"components,omitempty" patchStrategy:"merge" patchMergeKey:"podName"`
	// +patchStrategy=merge
	// +patchMergeKey=type
	// +listType=map
	// +listMapKey=type
	Conditions []metav1.Condition `json:"conditions,omitempty" patchStrategy:"merge" patchMergeKey:"type"`
}

type ComponentStatus struct {
	Ready    bool              `json:"ready"`
	Name     string            `json:"name"`
	Hash     string            `json:"hash,omitempty"`
	Type     api.ComponentType `json:"type,omitempty"`
	PodName  string            `json:"podName"`
	PodIP    string            `json:"podIP"`
	NodeName string            `json:"nodeName"`
	NodeIP   string            `json:"nodeIP"`
}

// PlatformDetails defines additional details of Platform
type PlatformDetails struct {
	api.Details `json:",inline"`
}

//+kubebuilder:object:root=true
//+kubebuilder:subresource:status
// +kubebuilder:printcolumn:name="Available",type=string,JSONPath=`.status.conditions[?(@.type=='Available')].status`
// +kubebuilder:printcolumn:name="Event Timeout",type=integer,JSONPath=`.spec.events.timeoutSeconds`
// +kubebuilder:printcolumn:name="Event Max",type=string,JSONPath=`.spec.events.maxSize`
// +kubebuilder:printcolumn:name="Log Level",type=string,JSONPath=`.spec.telemetry.logs.level`
// +kubebuilder:printcolumn:name="Trace Level",type=string,JSONPath=`.spec.telemetry.traces.level`
// +kubebuilder:printcolumn:name="Publish Telemetry",type=boolean,JSONPath=`.spec.telemetry.collector.enabled`

// Platform is the Schema for the Platforms API
type Platform struct {
	metav1.TypeMeta   `json:",inline"`
	metav1.ObjectMeta `json:"metadata,omitempty"`

	Spec    PlatformSpec    `json:"spec,omitempty"`
	Status  PlatformStatus  `json:"status,omitempty"`
	Details PlatformDetails `json:"details,omitempty"`
}

//+kubebuilder:object:root=true

// PlatformList contains a list of Platforms
type PlatformList struct {
	metav1.TypeMeta `json:",inline"`
	metav1.ListMeta `json:"metadata,omitempty"`

	Items []Platform `json:"items"`
}

func init() {
	SchemeBuilder.Register(&Platform{}, &PlatformList{})
}

func (p *Platform) DebugEnabled() bool {
	return p.Spec.Debug.Enabled && p.Name == "debug" && p.Namespace == "kubefox-debug"
}<|MERGE_RESOLUTION|>--- conflicted
+++ resolved
@@ -18,7 +18,6 @@
 
 // PlatformSpec defines the desired state of Platform
 type PlatformSpec struct {
-<<<<<<< HEAD
 	Events    EventsSpec           `json:"events,omitempty"`
 	Broker    BrokerSpec           `json:"broker,omitempty"`
 	HTTPSrv   HTTPSrvSpec          `json:"httpsrv,omitempty"`
@@ -27,14 +26,8 @@
 	// +kubebuilder:validation:Enum=Always;IfNotPresent;Never
 	// +kubebuilder:default=IfNotPresent
 	ImagePullPolicy corev1.PullPolicy `json:"imagePullPolicy,omitempty"`
-=======
-	Events  EventsSpec        `json:"events,omitempty"`
-	Broker  BrokerSpec        `json:"broker,omitempty"`
-	HTTPSrv HTTPSrvSpec       `json:"httpsrv,omitempty"`
-	NATS    NATSSpec          `json:"nats,omitempty"`
-	Logger  common.LoggerSpec `json:"logger,omitempty"`
-	Debug   DebugSpec         `json:"debug,omitempty"`
->>>>>>> 6a976613
+	Logger          common.LogsSpec   `json:"logger,omitempty"`
+	Debug           DebugSpec         `json:"debug,omitempty"`
 }
 
 type EventsSpec struct {
